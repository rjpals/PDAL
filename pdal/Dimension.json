--- conflicted
+++ resolved
@@ -385,7 +385,6 @@
     "description": "Distance metric related to a point's nearest neighbors."
     },
     {
-<<<<<<< HEAD
     "name": "TextureX",
     "alt_names": ["tx", "texture_x", "texturex" ],
     "type": "double",
@@ -396,7 +395,6 @@
     "alt_names": ["ty", "texture_y", "texturey" ],
     "type": "double",
     "description": "Y component of a texture location at this point"
-=======
     "name": "Linearity",
     "type": "double",
     "description": "Linearity of a point; larger values indicate more linear regions."
@@ -455,6 +453,5 @@
     "name": "OptimalRadius",
     "type": "double",
     "description": "Radius corresponding to optimal k nearest neighbors, such that eigenentropy is minimized."
->>>>>>> 5d8fd987
     }
 ] }