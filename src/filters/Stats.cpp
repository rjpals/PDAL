/******************************************************************************
* Copyright (c) 2011, Michael P. Gerlek (mpg@flaxen.com)
*
* All rights reserved.
*
* Redistribution and use in source and binary forms, with or without
* modification, are permitted provided that the following
* conditions are met:
*
*     * Redistributions of source code must retain the above copyright
*       notice, this list of conditions and the following disclaimer.
*     * Redistributions in binary form must reproduce the above copyright
*       notice, this list of conditions and the following disclaimer in
*       the documentation and/or other materials provided
*       with the distribution.
*     * Neither the name of Hobu, Inc. or Flaxen Geo Consulting nor the
*       names of its contributors may be used to endorse or promote
*       products derived from this software without specific prior
*       written permission.
*
* THIS SOFTWARE IS PROVIDED BY THE COPYRIGHT HOLDERS AND CONTRIBUTORS
* "AS IS" AND ANY EXPRESS OR IMPLIED WARRANTIES, INCLUDING, BUT NOT
* LIMITED TO, THE IMPLIED WARRANTIES OF MERCHANTABILITY AND FITNESS
* FOR A PARTICULAR PURPOSE ARE DISCLAIMED. IN NO EVENT SHALL THE
* COPYRIGHT OWNER OR CONTRIBUTORS BE LIABLE FOR ANY DIRECT, INDIRECT,
* INCIDENTAL, SPECIAL, EXEMPLARY, OR CONSEQUENTIAL DAMAGES (INCLUDING,
* BUT NOT LIMITED TO, PROCUREMENT OF SUBSTITUTE GOODS OR SERVICES; LOSS
* OF USE, DATA, OR PROFITS; OR BUSINESS INTERRUPTION) HOWEVER CAUSED
* AND ON ANY THEORY OF LIABILITY, WHETHER IN CONTRACT, STRICT LIABILITY,
* OR TORT (INCLUDING NEGLIGENCE OR OTHERWISE) ARISING IN ANY WAY OUT
* OF THE USE OF THIS SOFTWARE, EVEN IF ADVISED OF THE POSSIBILITY
* OF SUCH DAMAGE.
****************************************************************************/

#include <pdal/filters/Stats.hpp>
#include <pdal/Utils.hpp>

#include <pdal/PointBuffer.hpp>
#include <boost/algorithm/string.hpp>

namespace pdal
{
namespace filters
{
namespace stats
{

void Summary::toMetadata(MetadataNode &m) const
{
<<<<<<< HEAD
    boost::uint32_t cnt = static_cast<boost::uint32_t>(count());
    m.add("count", cnt, "count");
    m.add("minimum", minimum(), "minimum");
    m.add("maximum", maximum(), "maximum");
    m.add("average", average(), "average");

    std::ostringstream sample;
    for (std::vector<double>::size_type i = 0; i < m_sample.size(); ++i)
        sample << m_sample[i] << " ";

    m.add("sample", sample.str(), "sample");

//ABELL
/**
=======
    uint32_t cnt = static_cast<uint32_t>(count());
    Metadata output;
    output.addMetadata("count", cnt, "count");
    output.addMetadata("minimum", minimum(), "minimum");
    output.addMetadata("maximum", maximum(), "maximum");
    output.addMetadata("average", average(), "average");

    std::ostringstream sample;
    for (size_t i = 0; i < m_sample.size(); ++i)
        sample << m_sample[i] << " ";

    output.addMetadata("sample", sample.str(), "sample");
>>>>>>> f1fa1b1f
    if (m_doExact)
    {
        Metadata counts;
        counts.setType("metadata");
        counts.setName("counts");

        for (auto i = m_counts.begin(); i != m_counts.end(); ++i)
        {
            Metadata bin;
            std::ostringstream binname;
            binname << "count-" <<i->first;
            bin.setName(binname.str());
            bin.setType("metadata");
            bin.addMetadata("value", i->first);
            bin.addMetadata("count", i->second);
            counts.addMetadata(bin);
        }
        output.addMetadata(counts);
    }
<<<<<<< HEAD
**/
=======
    return output;
>>>>>>> f1fa1b1f
}


boost::property_tree::ptree Summary::toPTree() const
{
    boost::property_tree::ptree tree;

    uint32_t cnt = static_cast<uint32_t>(count());
    tree.put("count", cnt);
    tree.put("minimum", minimum());
    tree.put("maximum", maximum());
    tree.put("average", average());

    std::ostringstream sample;
    for (size_t i = 0; i < m_sample.size(); ++i)
        sample << m_sample[i] << " ";
    tree.add("sample", sample.str());

    if (m_doExact == true)
    {
        boost::property_tree::ptree counts;
        for (auto i = m_counts.begin(); i != m_counts.end(); ++i)
        {
            boost::property_tree::ptree bin;
            bin.add("value", i->first);
            bin.add("count", i->second);
            std::ostringstream binname;
            binname << "count-" <<i->first;
            counts.add_child(binname.str(), bin);
        }
        tree.add_child("counts", counts);
    }
    return tree;
}

} // namespace stats


<<<<<<< HEAD
//---------------------------------------------------------------------------


void Stats::addMetadata(MetadataNode& m)
{
    m.add<uint32_t>("sample_size",
        getOptions().getValueOrDefault<uint32_t>("sample_size", 1000));
    m.add<uint32_t>("seed",
        getOptions().getValueOrDefault<uint32_t>("seed", 0));
    m.add<uint32_t>("num_bins",
        getOptions().getValueOrDefault<uint32_t>("num_bins", 20));
    m.add<uint32_t>("stats_cache_size",
        getOptions().getValueOrDefault<uint32_t>("num_bins", 20));
=======
void Stats::addMetadata()
{
    Metadata& metadata = getMetadataRef();
    metadata.addMetadata<uint32_t>("sample_size", m_sample_size);
    metadata.addMetadata<uint32_t>("seed", m_seed);
    metadata.addMetadata<uint32_t>("num_bins", m_bin_count);
    metadata.addMetadata<uint32_t>("stats_cache_size", m_cache_size);
>>>>>>> f1fa1b1f
}


Options Stats::getDefaultOptions()
{
    Options options;
    Option sample_size("sample_size", 1000,
        "Number of points to return for uniform random 'sample'");
    Option num_bins("num_bins", 20, "Number of bins to use for histogram");
<<<<<<< HEAD
    Option stats_cache_size("stats_cache_size", 100000, "Number of points "
        "to use for histogram bin determination. Defaults to total number "
        "of points read if no option is specified.");
    Option seed("seed", 0, "Seed to use for repeatable random sample. A "
        "seed value of 0 means no seed is used");
=======
    Option stats_cache_size("stats_cache_size", 100000,
        "Number of points to use for histogram bin determination. Defaults "
        "to total number of points read if no option is specified.");
    Option seed("seed", 0, "Seed to use for repeatable random sample. "
        "A seed value of 0 means no seed is used");
>>>>>>> f1fa1b1f

    options.add(sample_size);
    options.add(num_bins);
    options.add(stats_cache_size);
    options.add(seed);
    return options;
}

<<<<<<< HEAD
pdal::StageSequentialIterator*
Stats::createSequentialIterator(PointBuffer& buffer) const
{
    return new pdal::filters::iterators::sequential::Stats(*this, buffer,
        log(), getPrevStage().getNumPoints(), getName(), getOptions());
}
=======
>>>>>>> f1fa1b1f

void Stats::filter(PointBuffer& buffer)
{
    for (PointId idx = 0; idx < buffer.size(); ++idx)
    {
        for (auto p = m_stats.begin(); p != m_stats.end(); ++p)
        {
            const Dimension *d = p->first;
            SummaryPtr c = p->second;
            c->insert(buffer.applyScaling(*d, idx));
        }
    }
}


<<<<<<< HEAD
bool Stats::atEndImpl() const
{
    return getPrevIterator().atEnd();
}


void Stats::readBufferEndImpl(PointBuffer& buffer)
{
    /**
=======
void Stats::done(PointContext ctx)
{
(void)ctx;
//ABELL - Need new metadata.
/**
>>>>>>> f1fa1b1f
    pdal::Metadata& metadata = buffer.getMetadataRef();
    pdal::Metadata stats = toMetadata();
    stats.setName(m_name);
    metadata.setMetadata(stats);
<<<<<<< HEAD
    **/
}


void Stats::readBufferBeginImpl(PointBuffer& buffer)
{
    // We'll assume you're not changing the schema per-read call
=======
**/
}

>>>>>>> f1fa1b1f

void Stats::processOptions(const Options& options)
{
    m_exact_dim_opt = m_options.getValueOrDefault<std::string>(
        "exact_dimensions", "");
    m_dim_opt = m_options.getValueOrDefault<std::string>("dimensions", "");
    m_cache_size = m_options.getValueOrDefault<uint32_t>(
        "stats_cache_size", 1000);
    m_sample_size = m_options.getValueOrDefault<uint32_t>(
        "sample_size", 100000);
    m_seed = m_options.getValueOrDefault<uint32_t>("seed", 0);
    m_bin_count = m_options.getValueOrDefault<uint32_t>("num_bins", 20);
    if (m_options.hasOption("do_sample"))
        m_do_sample = m_options.getValueOrThrow<bool>("do_sample");
    else
        m_do_sample = !m_exact_dim_opt.size() && !m_dim_opt.size();
}


void Stats::ready(PointContext ctx)
{
    using namespace std;

    log()->get(logDEBUG) << "Calculating histogram statistics for "
        "exact names '" << m_exact_dim_opt << "'"<< std::endl;

    vector<string> dims;
    boost::split(dims, m_exact_dim_opt, boost::is_any_of(" ,"));

    std::map<std::string, bool> exact_dimensions;
    for (auto di = dims.begin(); di != dims.end(); ++di)
    {
        string dimName = *di;
        boost::trim(dimName);
        if (dimName.size())
        {
            log()->get(logDEBUG) << "adding '" << dimName << "' as exact "
                "dimension name to cumulate stats for" << std::endl;
            m_exact_dimension_names.insert(dimName);
            m_dimension_names.insert(dimName);
            exact_dimensions[dimName] = true;
        }
    }

    dims.clear();
    boost::split(dims, m_dim_opt, boost::is_any_of(" ,"));
    for (auto di = dims.begin(); di != dims.end(); ++di)
    {
        string dimName = *di;
        boost::trim(dimName);
        if (dimName.size())
            m_dimension_names.insert(dimName);
    }

    Schema *schema = ctx.getSchema();
    if (m_dimension_names.size())
    {
        log()->get(logDEBUG2) << "Explicit dimension size:" <<
            m_dimension_names.size() << std::endl;

        for (auto i = m_dimension_names.begin();
                i != m_dimension_names.end(); i++)
        {
            std::string const& name = *i;
            log()->get(logDEBUG2) << "Requested to cumulate stats for "
                "dimension with name '" << name <<"'"<< std::endl;
            const Dimension* d = schema->getDimensionPtr(name);
            if (!d)
                continue;
            log()->get(logDEBUG2) << "Found dimension with name '" <<
                d->getName() << "' and namespace '" <<
                d->getNamespace() << "'"<< std::endl;
            log()->get(logDEBUG2) << "Cumulating stats for dimension " <<
                d->getName() << " with namespace: " <<
                d->getNamespace() << std::endl;

            bool doExact =
                (exact_dimensions.find(d->getName()) != exact_dimensions.end());

            m_stats[d] = SummaryPtr(new stats::Summary(m_bin_count,
                m_sample_size, m_cache_size, m_seed, doExact, m_do_sample));
        }
    }
        
    else {
        for (size_t i = 0; i < schema->numDimensions(); ++i)
        {
            const Dimension *d = schema->getDimensionPtr(i);
            if (!d)
                continue;
            log()->get(logDEBUG2) << "Cumulating stats for dimension " <<
                d->getName() << " with namespace: " << d->getNamespace() <<
                std::endl;
            m_stats[d] = SummaryPtr(new stats::Summary(m_bin_count,
                m_sample_size, m_cache_size, m_seed, false, m_do_sample));
        }
    }
}

<<<<<<< HEAD
void Stats::toMetadata(MetadataNode& m) const
=======

pdal::Metadata Stats::toMetadata() const
>>>>>>> f1fa1b1f
{
    pdal::Metadata output;

    boost::uint32_t position(0);
    for (auto di = m_stats.begin(); di != m_stats.end(); ++di)
    {
<<<<<<< HEAD
        std::multimap<DimensionPtr, stats::SummaryPtr>::const_iterator i;
        DimensionPtr d = *p;
        i = m_stats.find(d);
        if (i == m_stats.end())
            throw pdal_error("unable to find dimension in summary!");
        const stats::SummaryPtr summary = i->second;
        summary->toMetadata(m);
//ABELL
/**
=======
        const Dimension *d = di->first;
        const SummaryPtr stat = di->second;

        pdal::Metadata sub = stat->toMetadata();
>>>>>>> f1fa1b1f
        sub.setName(d->getName());
        sub.addMetadata("namespace", d->getNamespace());
        sub.addMetadata("position", position++);
        output.addMetadata(sub);
<<<<<<< HEAD
**/
        position++;
    }
=======
    }
    return output;
>>>>>>> f1fa1b1f
}


boost::property_tree::ptree Stats::toPTree() const
{
    boost::property_tree::ptree tree;

    boost::uint32_t position(0);
    for (auto di = m_stats.begin(); di != m_stats.end(); ++di)
    {
        const Dimension *d = di->first;
        const SummaryPtr stat = di->second;

        boost::property_tree::ptree subtree = stat->toPTree();
        subtree.add("position", position++);
        tree.add_child(d->getName(), subtree);
    }
    return tree;
}


stats::Summary const& Stats::getStats(Dimension const& dim) const
{
    for (auto di = m_stats.begin(); di != m_stats.end(); ++di)
    {
        const Dimension *d = di->first;
        if (*d == dim)
            return *(di->second);
    }
    std::ostringstream oss;
    oss <<"Dimension with name '" << dim.getName() << "' not found";
    throw pdal_error(oss.str());
}

} // namespace filters
} // namespace pdal<|MERGE_RESOLUTION|>--- conflicted
+++ resolved
@@ -47,8 +47,7 @@
 
 void Summary::toMetadata(MetadataNode &m) const
 {
-<<<<<<< HEAD
-    boost::uint32_t cnt = static_cast<boost::uint32_t>(count());
+    uint32_t cnt = static_cast<uint32_t>(count());
     m.add("count", cnt, "count");
     m.add("minimum", minimum(), "minimum");
     m.add("maximum", maximum(), "maximum");
@@ -62,20 +61,6 @@
 
 //ABELL
 /**
-=======
-    uint32_t cnt = static_cast<uint32_t>(count());
-    Metadata output;
-    output.addMetadata("count", cnt, "count");
-    output.addMetadata("minimum", minimum(), "minimum");
-    output.addMetadata("maximum", maximum(), "maximum");
-    output.addMetadata("average", average(), "average");
-
-    std::ostringstream sample;
-    for (size_t i = 0; i < m_sample.size(); ++i)
-        sample << m_sample[i] << " ";
-
-    output.addMetadata("sample", sample.str(), "sample");
->>>>>>> f1fa1b1f
     if (m_doExact)
     {
         Metadata counts;
@@ -95,11 +80,7 @@
         }
         output.addMetadata(counts);
     }
-<<<<<<< HEAD
 **/
-=======
-    return output;
->>>>>>> f1fa1b1f
 }
 
 
@@ -138,29 +119,16 @@
 } // namespace stats
 
 
-<<<<<<< HEAD
-//---------------------------------------------------------------------------
-
-
 void Stats::addMetadata(MetadataNode& m)
 {
-    m.add<uint32_t>("sample_size",
+    m.add("sample_size",
         getOptions().getValueOrDefault<uint32_t>("sample_size", 1000));
-    m.add<uint32_t>("seed",
+    m.add("seed",
         getOptions().getValueOrDefault<uint32_t>("seed", 0));
-    m.add<uint32_t>("num_bins",
+    m.add("num_bins",
         getOptions().getValueOrDefault<uint32_t>("num_bins", 20));
-    m.add<uint32_t>("stats_cache_size",
+    m.add("stats_cache_size",
         getOptions().getValueOrDefault<uint32_t>("num_bins", 20));
-=======
-void Stats::addMetadata()
-{
-    Metadata& metadata = getMetadataRef();
-    metadata.addMetadata<uint32_t>("sample_size", m_sample_size);
-    metadata.addMetadata<uint32_t>("seed", m_seed);
-    metadata.addMetadata<uint32_t>("num_bins", m_bin_count);
-    metadata.addMetadata<uint32_t>("stats_cache_size", m_cache_size);
->>>>>>> f1fa1b1f
 }
 
 
@@ -170,19 +138,11 @@
     Option sample_size("sample_size", 1000,
         "Number of points to return for uniform random 'sample'");
     Option num_bins("num_bins", 20, "Number of bins to use for histogram");
-<<<<<<< HEAD
     Option stats_cache_size("stats_cache_size", 100000, "Number of points "
         "to use for histogram bin determination. Defaults to total number "
         "of points read if no option is specified.");
     Option seed("seed", 0, "Seed to use for repeatable random sample. A "
         "seed value of 0 means no seed is used");
-=======
-    Option stats_cache_size("stats_cache_size", 100000,
-        "Number of points to use for histogram bin determination. Defaults "
-        "to total number of points read if no option is specified.");
-    Option seed("seed", 0, "Seed to use for repeatable random sample. "
-        "A seed value of 0 means no seed is used");
->>>>>>> f1fa1b1f
 
     options.add(sample_size);
     options.add(num_bins);
@@ -191,15 +151,6 @@
     return options;
 }
 
-<<<<<<< HEAD
-pdal::StageSequentialIterator*
-Stats::createSequentialIterator(PointBuffer& buffer) const
-{
-    return new pdal::filters::iterators::sequential::Stats(*this, buffer,
-        log(), getPrevStage().getNumPoints(), getName(), getOptions());
-}
-=======
->>>>>>> f1fa1b1f
 
 void Stats::filter(PointBuffer& buffer)
 {
@@ -215,40 +166,18 @@
 }
 
 
-<<<<<<< HEAD
-bool Stats::atEndImpl() const
-{
-    return getPrevIterator().atEnd();
-}
-
-
-void Stats::readBufferEndImpl(PointBuffer& buffer)
-{
-    /**
-=======
 void Stats::done(PointContext ctx)
 {
 (void)ctx;
 //ABELL - Need new metadata.
 /**
->>>>>>> f1fa1b1f
     pdal::Metadata& metadata = buffer.getMetadataRef();
     pdal::Metadata stats = toMetadata();
     stats.setName(m_name);
     metadata.setMetadata(stats);
-<<<<<<< HEAD
-    **/
-}
-
-
-void Stats::readBufferBeginImpl(PointBuffer& buffer)
-{
-    // We'll assume you're not changing the schema per-read call
-=======
 **/
 }
 
->>>>>>> f1fa1b1f
 
 void Stats::processOptions(const Options& options)
 {
@@ -303,7 +232,7 @@
             m_dimension_names.insert(dimName);
     }
 
-    Schema *schema = ctx.getSchema();
+    Schema *schema = ctx.schema();
     if (m_dimension_names.size())
     {
         log()->get(logDEBUG2) << "Explicit dimension size:" <<
@@ -348,46 +277,25 @@
     }
 }
 
-<<<<<<< HEAD
 void Stats::toMetadata(MetadataNode& m) const
-=======
-
-pdal::Metadata Stats::toMetadata() const
->>>>>>> f1fa1b1f
 {
     pdal::Metadata output;
 
     boost::uint32_t position(0);
     for (auto di = m_stats.begin(); di != m_stats.end(); ++di)
     {
-<<<<<<< HEAD
-        std::multimap<DimensionPtr, stats::SummaryPtr>::const_iterator i;
-        DimensionPtr d = *p;
-        i = m_stats.find(d);
-        if (i == m_stats.end())
-            throw pdal_error("unable to find dimension in summary!");
-        const stats::SummaryPtr summary = i->second;
-        summary->toMetadata(m);
+        const Dimension *d = di->first;
+        const SummaryPtr stat = di->second;
+
+        stat->toMetadata(m);
 //ABELL
 /**
-=======
-        const Dimension *d = di->first;
-        const SummaryPtr stat = di->second;
-
-        pdal::Metadata sub = stat->toMetadata();
->>>>>>> f1fa1b1f
         sub.setName(d->getName());
         sub.addMetadata("namespace", d->getNamespace());
         sub.addMetadata("position", position++);
         output.addMetadata(sub);
-<<<<<<< HEAD
 **/
-        position++;
-    }
-=======
-    }
-    return output;
->>>>>>> f1fa1b1f
+    }
 }
 
 
