/******************************************************************************
* Copyright (c) 2011, Michael P. Gerlek (mpg@flaxen.com)
*
* All rights reserved.
*
* Redistribution and use in source and binary forms, with or without
* modification, are permitted provided that the following
* conditions are met:
*
*     * Redistributions of source code must retain the above copyright
*       notice, this list of conditions and the following disclaimer.
*     * Redistributions in binary form must reproduce the above copyright
*       notice, this list of conditions and the following disclaimer in
*       the documentation and/or other materials provided
*       with the distribution.
*     * Neither the name of Hobu, Inc. or Flaxen Geo Consulting nor the
*       names of its contributors may be used to endorse or promote
*       products derived from this software without specific prior
*       written permission.
*
* THIS SOFTWARE IS PROVIDED BY THE COPYRIGHT HOLDERS AND CONTRIBUTORS
* "AS IS" AND ANY EXPRESS OR IMPLIED WARRANTIES, INCLUDING, BUT NOT
* LIMITED TO, THE IMPLIED WARRANTIES OF MERCHANTABILITY AND FITNESS
* FOR A PARTICULAR PURPOSE ARE DISCLAIMED. IN NO EVENT SHALL THE
* COPYRIGHT OWNER OR CONTRIBUTORS BE LIABLE FOR ANY DIRECT, INDIRECT,
* INCIDENTAL, SPECIAL, EXEMPLARY, OR CONSEQUENTIAL DAMAGES (INCLUDING,
* BUT NOT LIMITED TO, PROCUREMENT OF SUBSTITUTE GOODS OR SERVICES; LOSS
* OF USE, DATA, OR PROFITS; OR BUSINESS INTERRUPTION) HOWEVER CAUSED
* AND ON ANY THEORY OF LIABILITY, WHETHER IN CONTRACT, STRICT LIABILITY,
* OR TORT (INCLUDING NEGLIGENCE OR OTHERWISE) ARISING IN ANY WAY OUT
* OF THE USE OF THIS SOFTWARE, EVEN IF ADVISED OF THE POSSIBILITY
* OF SUCH DAMAGE.
****************************************************************************/

#include <pdal/StageFactory.hpp>

#include <pdal/Filter.hpp>
#include <pdal/Reader.hpp>
#include <pdal/Writer.hpp>


#include <pdal/Drivers.hpp>
#include <pdal/Filters.hpp>

#include <pdal/Utils.hpp>


#include <boost/shared_ptr.hpp>
#include <boost/filesystem.hpp>
#include <boost/algorithm/string.hpp>
#include <boost/tokenizer.hpp>
#include <boost/algorithm/string.hpp>

#include <sstream>
#include <string>
#include <vector>
#include <stdio.h> // for funcptr

namespace pdal
{

//
// define the functions to create the readers
//
MAKE_READER_CREATOR(FauxReader, pdal::FauxReader)
MAKE_READER_CREATOR(LasReader, pdal::LasReader)
MAKE_READER_CREATOR(BpfReader, pdal::BpfReader)
MAKE_READER_CREATOR(BufferReader, pdal::BufferReader)
MAKE_READER_CREATOR(QfitReader, pdal::QfitReader)
MAKE_READER_CREATOR(TerrasolidReader, pdal::drivers::terrasolid::Reader)
MAKE_READER_CREATOR(SbetReader, pdal::SbetReader)

//
// define the functions to create the filters
//
MAKE_FILTER_CREATOR(Attribute, pdal::filters::Attribute)
MAKE_FILTER_CREATOR(ByteSwap, pdal::filters::ByteSwap)
MAKE_FILTER_CREATOR(Cache, pdal::filters::Cache)
MAKE_FILTER_CREATOR(Chipper, pdal::filters::Chipper)
MAKE_FILTER_CREATOR(Colorization, pdal::filters::Colorization)
MAKE_FILTER_CREATOR(Crop, pdal::filters::Crop)
MAKE_FILTER_CREATOR(Decimation, pdal::filters::Decimation)
MAKE_FILTER_CREATOR(Ferry, pdal::filters::Ferry)
MAKE_FILTER_CREATOR(Merge, pdal::filters::Merge)
MAKE_FILTER_CREATOR(Reprojection, pdal::filters::Reprojection)
MAKE_FILTER_CREATOR(Sort, pdal::filters::Sort)
MAKE_FILTER_CREATOR(Splitter, pdal::filters::Splitter)
MAKE_FILTER_CREATOR(Stats, pdal::filters::Stats)

#ifdef PDAL_HAVE_PYTHON
MAKE_FILTER_CREATOR(Predicate, pdal::filters::Predicate)
MAKE_FILTER_CREATOR(Programmable, pdal::filters::Programmable)
#endif

//
// define the functions to create the writers
//
MAKE_WRITER_CREATOR(LasWriter, pdal::LasWriter)
MAKE_WRITER_CREATOR(SbetWriter, pdal::SbetWriter)
MAKE_WRITER_CREATOR(TextWriter, pdal::TextWriter)

StageFactory::StageFactory()
{
    registerKnownReaders();
    registerKnownFilters();
    registerKnownWriters();

    loadPlugins();
    return;
}


std::string StageFactory::inferReaderDriver(const std::string& filename)
{
    StageFactory f;

    // filename may actually be a greyhound uri + pipelineId
    std::string http = filename.substr(0, 4);
    if (boost::iequals(http, "http") && f.getReaderCreator("drivers.greyhound.reader"))
        return "drivers.greyhound.reader";

    std::string ext = boost::filesystem::extension(filename);
    std::map<std::string, std::string> drivers;
    drivers["las"] = "readers.las";
    drivers["laz"] = "readers.las";
    drivers["bin"] = "drivers.terrasolid.reader";
    if (f.getReaderCreator("drivers.greyhound.reader"))
        drivers["greyhound"] = "drivers.greyhound.reader";
    drivers["qi"] = "readers.qfit";
    if (f.getReaderCreator("drivers.nitf.reader"))
    {
        drivers["nitf"] = "drivers.nitf.reader";
        drivers["ntf"] = "drivers.nitf.reader";
        drivers["nsf"] = "drivers.nitf.reader";
    }
    drivers["bpf"] = "readers.bpf";
    drivers["sbet"] = "readers.sbet";
    drivers["icebridge"] = "drivers.icebridge.reader";
    drivers["sqlite"] = "drivers.sqlite.reader";

    if (f.getReaderCreator("drivers.rxp.reader"))
        drivers["rxp"] = "drivers.rxp.reader";

    if (f.getReaderCreator("drivers.pcd.reader"))
        drivers["pcd"] = "drivers.pcd.reader";

    if (ext == "") return "";
    ext = ext.substr(1, ext.length()-1);
    if (ext == "") return "";

    boost::to_lower(ext);
    std::string driver = drivers[ext];
    return driver; // will be "" if not found
}


std::string StageFactory::inferWriterDriver(const std::string& filename)
{
    std::string ext = boost::filesystem::extension(filename);

    boost::to_lower(ext);

    std::map<std::string, std::string> drivers;
    drivers["las"] = "writers.las";
    drivers["laz"] = "writers.las";
    StageFactory f;
    if (f.getWriterCreator("drivers.pcd.writer"))
        drivers["pcd"] = "drivers.pcd.writer";
    if (f.getWriterCreator("drivers.pclvisualizer.writer"))
        drivers["pclviz"] = "drivers.pclvisualizer.writer";
    drivers["sbet"] = "writers.sbet";
    drivers["csv"] = "writers.text";
    drivers["json"] = "writers.text";
    drivers["xyz"] = "writers.text";
    drivers["txt"] = "writers.text";
    if (f.getWriterCreator("drivers.nitf.writer"))
        drivers["ntf"] = "drivers.nitf.writer";
    drivers["sqlite"] = "drivers.sqlite.writer";

    if (boost::algorithm::iequals(filename, "STDOUT"))
    {
        return drivers["txt"];
    }

    if (ext == "") return drivers["txt"];
    ext = ext.substr(1, ext.length()-1);
    if (ext == "") return drivers["txt"];

    boost::to_lower(ext);
    std::string driver = drivers[ext];
    return driver; // will be "" if not found
}


pdal::Options StageFactory::inferWriterOptionsChanges(const std::string& filename)
{
    std::string ext = boost::filesystem::extension(filename);
    boost::to_lower(ext);
    Options options;

    if (boost::algorithm::iequals(ext,".laz"))
    {
        options.add("compression", true);
    }

    StageFactory f;
    if (boost::algorithm::iequals(ext,".pcd") && f.getWriterCreator("drivers.pcd.writer"))
    {
        options.add("format","PCD");
    }

    options.add<std::string>("filename", filename);
    return options;
}


Reader* StageFactory::createReader(const std::string& type)
{
    ReaderCreator* f = getReaderCreator(type);
    if (!f)
    {
        std::ostringstream oss;
        oss << "Unable to create reader for type '" << type << "'. Does a driver with this type name exist?";
        throw pdal_error(oss.str());
    }
    Reader* stage = f();
    return stage;
}


Filter* StageFactory::createFilter(const std::string& type)
{
    FilterCreator* f = getFilterCreator(type);
    if (!f)
    {
        std::ostringstream oss;
        oss << "Unable to create filter for type '" << type << "'. Does a driver with this type name exist?";
        throw pdal_error(oss.str());
    }

    return f();
}


Writer* StageFactory::createWriter(const std::string& type)
{
    WriterCreator* f = getWriterCreator(type);
    if (!f)
    {
        std::ostringstream oss;
        oss << "Unable to create writer for type '" << type <<
            "'. Does a driver with this type name exist?";
        throw pdal_error(oss.str());
    }

    return f();
}


template<typename T>
static T* findFirst(const std::string& type, std::map<std::string, T*> list)
{
    typename std::map<std::string, T*>::const_iterator iter = list.find(type);
    if (iter == list.end())
        return NULL;
    return (*iter).second;
}


StageFactory::ReaderCreator* StageFactory::getReaderCreator(const std::string& type) const
{
    return findFirst<ReaderCreator>(type, m_readerCreators);
}


StageFactory::FilterCreator* StageFactory::getFilterCreator(const std::string& type) const
{
    return findFirst<FilterCreator>(type, m_filterCreators);
}


StageFactory::WriterCreator* StageFactory::getWriterCreator(const std::string& type) const
{
    return findFirst<WriterCreator>(type, m_writerCreators);
}


void StageFactory::registerReader(const std::string& type, ReaderCreator* f)
{
    std::pair<std::string, ReaderCreator*> p(type, f);
    m_readerCreators.insert(p);
}


void StageFactory::registerFilter(const std::string& type, FilterCreator* f)
{
    std::pair<std::string, FilterCreator*> p(type, f);
    m_filterCreators.insert(p);
}


void StageFactory::registerWriter(const std::string& type, WriterCreator* f)
{
    std::pair<std::string, WriterCreator*> p(type, f);
    m_writerCreators.insert(p);
}


void StageFactory::registerKnownReaders()
{
    REGISTER_READER(FauxReader, pdal::FauxReader);
<<<<<<< HEAD
    REGISTER_READER(BufferReader, pdal::drivers::buffer::BufferReader);
    REGISTER_READER(LasReader, pdal::LasReader);
=======
    REGISTER_READER(BufferReader, pdal::BufferReader);
    REGISTER_READER(LasReader, pdal::drivers::las::Reader);
>>>>>>> ede2fe6e

    REGISTER_READER(QfitReader, pdal::QfitReader);
    REGISTER_READER(TerrasolidReader, pdal::drivers::terrasolid::Reader);
    REGISTER_READER(BpfReader, pdal::BpfReader);
    REGISTER_READER(SbetReader, pdal::SbetReader);
}


void StageFactory::registerKnownFilters()
{
    REGISTER_FILTER(Attribute, pdal::filters::Attribute);
    REGISTER_FILTER(ByteSwap, pdal::filters::ByteSwap);
    REGISTER_FILTER(Cache, pdal::filters::Cache);
    REGISTER_FILTER(Chipper, pdal::filters::Chipper);
    REGISTER_FILTER(Colorization, pdal::filters::Colorization);
    REGISTER_FILTER(Crop, pdal::filters::Crop);
    REGISTER_FILTER(Decimation, pdal::filters::Decimation);
    REGISTER_FILTER(Ferry, pdal::filters::Ferry);
    REGISTER_FILTER(Merge, pdal::filters::Merge);
    REGISTER_FILTER(Reprojection, pdal::filters::Reprojection);
    REGISTER_FILTER(Sort, pdal::filters::Sort);
    REGISTER_FILTER(Splitter, pdal::filters::Splitter);
    REGISTER_FILTER(Stats, pdal::filters::Stats);

#ifdef PDAL_HAVE_PYTHON
    REGISTER_FILTER(Predicate, pdal::filters::Predicate);
    REGISTER_FILTER(Programmable, pdal::filters::Programmable);
#endif
}


void StageFactory::registerKnownWriters()
{
    REGISTER_WRITER(LasWriter, pdal::LasWriter);
    REGISTER_WRITER(SbetWriter, pdal::SbetWriter);
    REGISTER_WRITER(TextWriter, pdal::TextWriter);
}

void StageFactory::loadPlugins()
{
    using namespace boost::filesystem;

    std::string driver_path("PDAL_DRIVER_PATH");
    std::string pluginDir = Utils::getenv(driver_path);

    // Only filenames that start with libpdal_plugin are candidates to be loaded
    // at runtime.  PDAL plugins are to be named in a specified form:

    // libpdal_plugin_{stagetype}_{name}

    // For example, libpdal_plugin_writer_text or libpdal_plugin_filter_color


    // If we don't have a driver path, we'll default to /usr/local/lib and lib

    if (pluginDir.size() == 0)
    {
        pluginDir = "/usr/local/lib:./lib";
    }

    std::vector<std::string> pluginPathVec;
    boost::algorithm::split(pluginPathVec, pluginDir, boost::algorithm::is_any_of(":"), boost::algorithm::token_compress_on);

    for (auto pluginPath : pluginPathVec)
    {
        if (!boost::filesystem::is_directory(pluginPath))
            continue;
        directory_iterator dir(pluginPath), it, end;

        std::map<path, path> pluginFilenames;

        // Collect candidate filenames in the above form. Prefer symlink files
        // over hard files if their basenames are the same.
        for (it = dir; it != end; ++it)
        {
            path p = it->path();

            if (boost::algorithm::istarts_with(p.filename().string(), "libpdal_plugin"))
            {
                path extension = p.extension();
                if (boost::algorithm::iends_with(extension.string(), "DLL") ||
                        boost::algorithm::iends_with(extension.string(), "DYLIB") ||
                        boost::algorithm::iends_with(extension.string(), "SO"))
                {
                    std::string basename;

                    // Step through the stems until the extension of the stem
                    // is empty. This is our basename.  For example,
                    // libpdal_plugin_writer_text.0.dylib will basename down to
                    // libpdal_plugin_writer_text and so will
                    // libpdal_plugin_writer_text.dylib
                    // copy the path so we can modify in place
                    path t = p;
                    for (; !t.extension().empty(); t = t.stem())
                    {
                        if (t.stem().extension().empty())
                        {
                            basename = t.stem().string();
                        }
                    }

                    if (pluginFilenames.find(basename) == pluginFilenames.end())
                    {
                        // We haven't already loaded a plugin with this basename,
                        // load it.
                        pluginFilenames.insert(std::pair<path, path>(basename, p));
                    }
                    else
                    {
                        // We already have a filename with the basename of this
                        // file.  If the basename of our current file is a symlink
                        // we're going to replace what's in the map with ours because
                        // we are going to presume that a symlink'd file is more
                        // cannonical than a hard file of the same name.
                        std::map<path, path>::iterator i = pluginFilenames.find(basename);
                        if (it->symlink_status().type() == symlink_file)
                        {
                            // Take the symlink over a hard SO
                            i->second = p;
                        }
                    }
                }
            }
        }

        std::map<std::string, std::string> registerMethods;

        for (std::map<path, path>::iterator t = pluginFilenames.begin();
                t!= pluginFilenames.end(); t ++)
        {
            // Basenames must be in the following form:
            // libpdal_plugin_writer_text or libpdal_plugin_filter_color
            // The last two tokens are the stage type and the stage name.
            path basename = t->first;
            path filename = t->second;

            registerPlugin(filename.string());
            // std::string methodName = "PDALRegister_" + boost::algorithm::ireplace_first_copy(basename.string(), "libpdal_plugin_", "");
            // Utils::registerPlugin((void*)this, filename.string(), methodName);

        }
    }
}

void StageFactory::registerPlugin(std::string const& filename)
{
    using namespace boost::filesystem;
    path basename;

    path t = path(filename);
    for (; !t.extension().empty(); t = t.stem())
    {
        if (t.stem().extension().empty())
        {
            basename = t.stem().string();
        }
    }

    std::string base = basename.string();
    std::string pluginName = boost::algorithm::ireplace_first_copy(base, "libpdal_plugin_", "");

    std::string registerMethodName = "PDALRegister_" + pluginName;

    std::string versionMethodName = "PDALRegister_version_" + pluginName;

    Utils::registerPlugin((void*)this, filename, registerMethodName, versionMethodName);

}


std::map<std::string, pdal::StageInfo> const& StageFactory::getStageInfos() const
{
    return m_driver_info;
}

std::string StageFactory::toRST(std::string driverName) const
{
    std::ostringstream os;

    std::map<std::string, pdal::StageInfo> const& drivers = getStageInfos();
    typedef std::map<std::string, pdal::StageInfo>::const_iterator Iterator;

    Iterator i = drivers.find(driverName);
    std::string headline("------------------------------------------------------------------------------------------");

    os << headline << std::endl;
    os << "PDAL Options" << " (" << pdal::GetFullVersionString() << ")" <<std::endl;
    os << headline << std::endl << std::endl;

    // If we were given an explicit driver name, only display that.
    // Otherwise, display output for all of the registered drivers.
    if ( i != drivers.end())
    {
        os << i->second.optionsToRST() << std::endl;
    }
    else
    {
        for (i = drivers.begin(); i != drivers.end(); ++i)
        {
            os << i->second.optionsToRST() << std::endl;
        }
    }
    return os.str();
}

} // namespace pdal<|MERGE_RESOLUTION|>--- conflicted
+++ resolved
@@ -309,13 +309,8 @@
 void StageFactory::registerKnownReaders()
 {
     REGISTER_READER(FauxReader, pdal::FauxReader);
-<<<<<<< HEAD
-    REGISTER_READER(BufferReader, pdal::drivers::buffer::BufferReader);
+    REGISTER_READER(BufferReader, pdal::BufferReader);
     REGISTER_READER(LasReader, pdal::LasReader);
-=======
-    REGISTER_READER(BufferReader, pdal::BufferReader);
-    REGISTER_READER(LasReader, pdal::drivers::las::Reader);
->>>>>>> ede2fe6e
 
     REGISTER_READER(QfitReader, pdal::QfitReader);
     REGISTER_READER(TerrasolidReader, pdal::drivers::terrasolid::Reader);
