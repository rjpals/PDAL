/******************************************************************************
* Copyright (c) 2011, Michael P. Gerlek (mpg@flaxen.com)
*
* All rights reserved.
*
* Redistribution and use in source and binary forms, with or without
* modification, are permitted provided that the following
* conditions are met:
*
*     * Redistributions of source code must retain the above copyright
*       notice, this list of conditions and the following disclaimer.
*     * Redistributions in binary form must reproduce the above copyright
*       notice, this list of conditions and the following disclaimer in
*       the documentation and/or other materials provided
*       with the distribution.
*     * Neither the name of Hobu, Inc. or Flaxen Geo Consulting nor the
*       names of its contributors may be used to endorse or promote
*       products derived from this software without specific prior
*       written permission.
*
* THIS SOFTWARE IS PROVIDED BY THE COPYRIGHT HOLDERS AND CONTRIBUTORS
* "AS IS" AND ANY EXPRESS OR IMPLIED WARRANTIES, INCLUDING, BUT NOT
* LIMITED TO, THE IMPLIED WARRANTIES OF MERCHANTABILITY AND FITNESS
* FOR A PARTICULAR PURPOSE ARE DISCLAIMED. IN NO EVENT SHALL THE
* COPYRIGHT OWNER OR CONTRIBUTORS BE LIABLE FOR ANY DIRECT, INDIRECT,
* INCIDENTAL, SPECIAL, EXEMPLARY, OR CONSEQUENTIAL DAMAGES (INCLUDING,
* BUT NOT LIMITED TO, PROCUREMENT OF SUBSTITUTE GOODS OR SERVICES; LOSS
* OF USE, DATA, OR PROFITS; OR BUSINESS INTERRUPTION) HOWEVER CAUSED
* AND ON ANY THEORY OF LIABILITY, WHETHER IN CONTRACT, STRICT LIABILITY,
* OR TORT (INCLUDING NEGLIGENCE OR OTHERWISE) ARISING IN ANY WAY OUT
* OF THE USE OF THIS SOFTWARE, EVEN IF ADVISED OF THE POSSIBILITY
* OF SUCH DAMAGE.
****************************************************************************/

#include <pdal/StageFactory.hpp>

#include <pdal/Filter.hpp>
#include <pdal/MultiFilter.hpp>
#include <pdal/Reader.hpp>
#include <pdal/Writer.hpp>


#include <pdal/Drivers.hpp>
#include <pdal/Filters.hpp>

#include <pdal/Utils.hpp>


#include <boost/shared_ptr.hpp>
#include <boost/filesystem.hpp>
#include <boost/algorithm/string.hpp>
#include <boost/tokenizer.hpp>

#include <sstream>
#include <stdio.h> // for funcptr

namespace pdal
{

//
// define the functions to create the readers
//
MAKE_READER_CREATOR(FauxReader, pdal::drivers::faux::Reader)
MAKE_READER_CREATOR(LasReader, pdal::drivers::las::Reader)
MAKE_READER_CREATOR(BpfReader, pdal::BpfReader)
#ifdef PDAL_HAVE_ORACLE
#ifndef USE_PDAL_PLUGIN_OCI
MAKE_READER_CREATOR(OciReader, pdal::drivers::oci::Reader)
#endif
#endif
#ifdef PDAL_HAVE_GDAL
MAKE_READER_CREATOR(NITFReader, pdal::drivers::nitf::Reader)
#endif

#ifdef PDAL_HAVE_SQLITE
#ifndef USE_PDAL_PLUGIN_SQLITE
MAKE_READER_CREATOR(SqliteReader, pdal::drivers::sqlite::Reader)
#endif
#endif

#ifdef PDAL_HAVE_POSTGRESQL
#ifndef USE_PDAL_PLUGIN_PGPOINTCLOUD
MAKE_READER_CREATOR(PgPcReader, pdal::drivers::pgpointcloud::Reader)
#endif
#endif

MAKE_READER_CREATOR(PipelineReader, pdal::drivers::pipeline::Reader)
MAKE_READER_CREATOR(QfitReader, pdal::drivers::qfit::Reader)
MAKE_READER_CREATOR(TerrasolidReader, pdal::drivers::terrasolid::Reader)

MAKE_READER_CREATOR(SbetReader, pdal::drivers::sbet::Reader)

//
// define the functions to create the filters
//
MAKE_FILTER_CREATOR(ByteSwap, pdal::filters::ByteSwap)
MAKE_FILTER_CREATOR(Cache, pdal::filters::Cache)
MAKE_FILTER_CREATOR(Chipper, pdal::filters::Chipper)
MAKE_FILTER_CREATOR(Color, pdal::filters::Color)
MAKE_FILTER_CREATOR(Colorization, pdal::filters::Colorization)
MAKE_FILTER_CREATOR(Crop, pdal::filters::Crop)
MAKE_FILTER_CREATOR(Decimation, pdal::filters::Decimation)
MAKE_FILTER_CREATOR(HexBin, pdal::filters::HexBin)
MAKE_FILTER_CREATOR(InPlaceReprojection, pdal::filters::InPlaceReprojection)
MAKE_FILTER_CREATOR(PCLBlock, pdal::filters::PCLBlock)

#ifdef PDAL_HAVE_PYTHON
MAKE_FILTER_CREATOR(Predicate, pdal::filters::Predicate)
MAKE_FILTER_CREATOR(Programmable, pdal::filters::Programmable)
#endif

MAKE_FILTER_CREATOR(Reprojection, pdal::filters::Reprojection)
MAKE_FILTER_CREATOR(Scaling, pdal::filters::Scaling)
MAKE_FILTER_CREATOR(Selector, pdal::filters::Selector)
MAKE_FILTER_CREATOR(Splitter, pdal::filters::Splitter)
MAKE_FILTER_CREATOR(Stats, pdal::filters::Stats)

//
// define the functions to create the multifilters
//
MAKE_MULTIFILTER_CREATOR(Mosaic, pdal::filters::Mosaic)

//
// define the functions to create the writers
//
MAKE_WRITER_CREATOR(FauxWriter, pdal::drivers::faux::Writer)
MAKE_WRITER_CREATOR(LasWriter, pdal::drivers::las::Writer)

#ifndef USE_PDAL_PLUGIN_TEXT
MAKE_WRITER_CREATOR(TextWriter, pdal::drivers::text::Writer)
#endif

#ifdef PDAL_HAVE_ORACLE
#ifndef USE_PDAL_PLUGIN_OCI
MAKE_WRITER_CREATOR(OciWriter, pdal::drivers::oci::Writer)
#endif
#endif

#ifdef PDAL_HAVE_P2G
MAKE_WRITER_CREATOR(P2GWriter, pdal::drivers::p2g::Writer)
#endif

#ifdef PDAL_HAVE_SQLITE
#ifndef USE_PDAL_PLUGIN_SQLITE
MAKE_WRITER_CREATOR(SqliteWriter, pdal::drivers::sqlite::Writer)
#endif
#endif

#ifdef PDAL_HAVE_POSTGRESQL
#ifndef USE_PDAL_PLUGIN_PGPOINTCLOUD
MAKE_WRITER_CREATOR(PgPcWriter, pdal::drivers::pgpointcloud::Writer)
#endif
#endif

#ifdef PDAL_HAVE_NITRO
#ifndef USE_PDAL_PLUGIN_NITF
MAKE_WRITER_CREATOR(NitfWriter, pdal::drivers::nitf::Writer)
#endif
#endif

StageFactory::StageFactory()
{
    registerKnownReaders();
    registerKnownFilters();
    registerKnownMultiFilters();
    registerKnownWriters();

    loadPlugins();
    return;
}


std::string StageFactory::inferReaderDriver(const std::string& filename)
{
    std::string ext = boost::filesystem::extension(filename);
    std::map<std::string, std::string> drivers;
    drivers["las"] = "drivers.las.reader";
    drivers["laz"] = "drivers.las.reader";
    drivers["bin"] = "drivers.terrasolid.reader";
    drivers["qi"] = "drivers.qfit.reader";
    drivers["xml"] = "drivers.pipeline.reader";
    drivers["nitf"] = "drivers.nitf.reader";
    drivers["ntf"] = "drivers.nitf.reader";
    drivers["bpf"] = "drivers.bpf.reader";
    drivers["sbet"] = "drivers.sbet.reader";

    if (boost::algorithm::iequals(filename, "STDIN"))
    {
        return drivers["xml"];
    }

    if (ext == "") return "";
    ext = ext.substr(1, ext.length()-1);
    if (ext == "") return "";

    boost::to_lower(ext);
    std::string driver = drivers[ext];
    return driver; // will be "" if not found
}


<<<<<<< HEAD
std::string StageFactory::inferReaderDriver(const std::string& filename, pdal::Options& options)
{
    pdal::Option& fn = options.getOptionByRef("filename");
    fn.setValue<std::string>(filename);
    return StageFactory::inferReaderDriver(filename);
}

std::string StageFactory::inferWriterDriver(const std::string& filename, pdal::Options& options)
=======
std::string StageFactory::inferWriterDriver(const std::string& filename)
>>>>>>> e22d4f77
{
    std::string ext = boost::filesystem::extension(filename);

    boost::to_lower(ext);

    std::map<std::string, std::string> drivers;
    drivers["las"] = "drivers.las.writer";
    drivers["laz"] = "drivers.las.writer";
    drivers["pcd"] = "drivers.text.writer";
    drivers["xyz"] = "drivers.text.writer";
    drivers["txt"] = "drivers.text.writer";
    drivers["ntf"] = "drivers.nitf.writer";

    if (boost::algorithm::iequals(filename, "STDOUT"))
    {
        return drivers["txt"];
    }

    if (ext == "") return drivers["txt"];
    ext = ext.substr(1, ext.length()-1);
    if (ext == "") return drivers["txt"];

    boost::to_lower(ext);
    std::string driver = drivers[ext];
    return driver; // will be "" if not found
}


void StageFactory::inferWriterOptionsChanges(const std::string& filename, pdal::Options& options)
{
    std::string ext = boost::filesystem::extension(filename);
    boost::to_lower(ext);

    if (boost::algorithm::iequals(ext,".laz"))
    {
        options.add("compression", true);
    }

    if (boost::algorithm::iequals(ext,".pcd"))
    {
        options.add("format","PCD");
    }

    options.add<std::string>("filename", filename);
}


Reader* StageFactory::createReader(const std::string& type, const Options& options)
{
    ReaderCreator* f = getReaderCreator(type);
    if (!f)
    {
        std::ostringstream oss;
        oss << "Unable to create reader for type '" << type << "'. Does a driver with this type name exist?";
        throw pdal_error(oss.str());
    }
    Reader* stage = f(options);
    return stage;
}


Filter* StageFactory::createFilter(const std::string& type, Stage& prevStage, const Options& options)
{
    FilterCreator* f = getFilterCreator(type);
    if (!f)
    {
        std::ostringstream oss;
        oss << "Unable to create filter for type '" << type << "'. Does a driver with this type name exist?";
        throw pdal_error(oss.str());
    }

    Filter* stage = f(prevStage, options);
    return stage;
}


MultiFilter* StageFactory::createMultiFilter(const std::string& type, const std::vector<Stage*>& prevStages, const Options& options)
{
    MultiFilterCreator* f = getMultiFilterCreator(type);
    if (!f)
    {
        std::ostringstream oss;
        oss << "Unable to create multifilter for type '" << type << "'. Does a driver with this type name exist?";
        throw pdal_error(oss.str());
    }

    MultiFilter* stage = f(prevStages, options);
    return stage;
}


Writer* StageFactory::createWriter(const std::string& type, Stage& prevStage, const Options& options)
{
    WriterCreator* f = getWriterCreator(type);
    if (!f)
    {
        std::ostringstream oss;
        oss << "Unable to create writer for type '" << type << "'. Does a driver with this type name exist?";
        throw pdal_error(oss.str());
    }

    Writer* stage = f(prevStage, options);
    return stage;
}


template<typename T>
static T* findFirst(const std::string& type, std::map<std::string, T*> list)
{
    typename std::map<std::string, T*>::const_iterator iter = list.find(type);
    if (iter == list.end())
        return NULL;
    return (*iter).second;
}


StageFactory::ReaderCreator* StageFactory::getReaderCreator(const std::string& type) const
{
    return findFirst<ReaderCreator>(type, m_readerCreators);
}


StageFactory::FilterCreator* StageFactory::getFilterCreator(const std::string& type) const
{
    return findFirst<FilterCreator>(type, m_filterCreators);
}


StageFactory::MultiFilterCreator* StageFactory::getMultiFilterCreator(const std::string& type) const
{
    return findFirst<MultiFilterCreator>(type, m_multifilterCreators);
}


StageFactory::WriterCreator* StageFactory::getWriterCreator(const std::string& type) const
{
    return findFirst<WriterCreator>(type, m_writerCreators);
}


void StageFactory::registerReader(const std::string& type, ReaderCreator* f)
{
    std::pair<std::string, ReaderCreator*> p(type, f);
    m_readerCreators.insert(p);
}


void StageFactory::registerFilter(const std::string& type, FilterCreator* f)
{
    std::pair<std::string, FilterCreator*> p(type, f);
    m_filterCreators.insert(p);
}


void StageFactory::registerMultiFilter(const std::string& type, MultiFilterCreator* f)
{
    std::pair<std::string, MultiFilterCreator*> p(type, f);
    m_multifilterCreators.insert(p);
}


void StageFactory::registerWriter(const std::string& type, WriterCreator* f)
{
    std::pair<std::string, WriterCreator*> p(type, f);
    m_writerCreators.insert(p);
}


void StageFactory::registerKnownReaders()
{
    REGISTER_READER(FauxReader, pdal::drivers::faux::Reader);
    REGISTER_READER(LasReader, pdal::drivers::las::Reader);
#ifdef PDAL_HAVE_ORACLE
#ifndef USE_PDAL_PLUGIN_OCI
    REGISTER_READER(OciReader, pdal::drivers::oci::Reader);
#endif
#endif
#ifdef PDAL_HAVE_GDAL
    REGISTER_READER(NITFReader, pdal::drivers::nitf::Reader);
#endif

#ifdef PDAL_HAVE_SQLITE
#ifndef USE_PDAL_PLUGIN_SQLITE
    REGISTER_READER(SqliteReader, pdal::drivers::sqlite::Reader);
#endif
#endif

#ifdef PDAL_HAVE_POSTGRESQL
#ifndef USE_PDAL_PLUGIN_PGPOINTCLOUD
    REGISTER_READER(PgPcReader, pdal::drivers::pgpointcloud::Reader);
#endif
#endif

    REGISTER_READER(PipelineReader, pdal::drivers::pipeline::Reader);
    REGISTER_READER(QfitReader, pdal::drivers::qfit::Reader);
    REGISTER_READER(TerrasolidReader, pdal::drivers::terrasolid::Reader);
    REGISTER_READER(BpfReader, pdal::BpfReader);

    REGISTER_READER(SbetReader, pdal::drivers::sbet::Reader);
}


void StageFactory::registerKnownFilters()
{
    REGISTER_FILTER(ByteSwap, pdal::filters::ByteSwap);
    REGISTER_FILTER(Cache, pdal::filters::Cache);
    REGISTER_FILTER(Chipper, pdal::filters::Chipper);
    REGISTER_FILTER(Color, pdal::filters::Color);
    REGISTER_FILTER(Colorization, pdal::filters::Colorization);
    REGISTER_FILTER(Crop, pdal::filters::Crop);
    REGISTER_FILTER(Decimation, pdal::filters::Decimation);
    REGISTER_FILTER(Reprojection, pdal::filters::Reprojection);
    REGISTER_FILTER(HexBin, pdal::filters::HexBin);
    REGISTER_FILTER(InPlaceReprojection, pdal::filters::InPlaceReprojection);
    REGISTER_FILTER(PCLBlock, pdal::filters::PCLBlock);

#ifdef PDAL_HAVE_PYTHON
    REGISTER_FILTER(Predicate, pdal::filters::Predicate);
    REGISTER_FILTER(Programmable, pdal::filters::Programmable);
#endif

    REGISTER_FILTER(Reprojection, pdal::filters::Reprojection);
    REGISTER_FILTER(Scaling, pdal::filters::Scaling);
    REGISTER_FILTER(Selector, pdal::filters::Selector);
    REGISTER_FILTER(Splitter, pdal::filters::Splitter);
    REGISTER_FILTER(Stats, pdal::filters::Stats);
}


void StageFactory::registerKnownMultiFilters()
{
    REGISTER_MULTIFILTER(Mosaic, pdal::filters::Mosaic);
}


void StageFactory::registerKnownWriters()
{
    REGISTER_WRITER(FauxWriter, pdal::drivers::faux::Writer);
    REGISTER_WRITER(LasWriter, pdal::drivers::las::Writer);

#ifndef USE_PDAL_PLUGIN_TEXT
    REGISTER_WRITER(TextWriter, pdal::drivers::text::Writer);
#endif

#ifdef PDAL_HAVE_ORACLE
#ifndef USE_PDAL_PLUGIN_OCI
    REGISTER_WRITER(OciWriter, pdal::drivers::oci::Writer);
#endif
#endif

#ifdef PDAL_HAVE_P2G
    REGISTER_WRITER(P2GWriter, pdal::drivers::p2g::Writer);
#endif

#ifdef PDAL_HAVE_SQLITE
#ifndef USE_PDAL_PLUGIN_SQLITE
    REGISTER_WRITER(SqliteWriter, pdal::drivers::sqlite::Writer);
#endif
#endif

#ifdef PDAL_HAVE_POSTGRESQL
#ifndef USE_PDAL_PLUGIN_PGPOINTCLOUD
    REGISTER_WRITER(PgPcWriter, pdal::drivers::pgpointcloud::Writer);
#endif
#endif

#ifdef PDAL_HAVE_NITRO
#ifndef USE_PDAL_PLUGIN_NITF
    REGISTER_WRITER(NitfWriter, pdal::drivers::nitf::Writer);
#endif
#endif

}

void StageFactory::loadPlugins()
{
    using namespace boost::filesystem;


    std::string driver_path("PDAL_DRIVER_PATH");
    std::string pluginDir = Utils::getenv(driver_path);

    // Only filenames that start with libpdal_plugin are candidates to be loaded
    // at runtime.  PDAL plugins are to be named in a specified form:

    // libpdal_plugin_{stagetype}_{name}

    // For example, libpdal_plugin_writer_text or libpdal_plugin_filter_color


    // If we don't have a driver path, we're not loading anything
    // FIXME: support setting the plugin name directly from the
    // PipelineReader

    if (pluginDir.size() == 0) return;

    directory_iterator dir(pluginDir), it, end;

    std::map<path, path> pluginFilenames;

    // Collect candidate filenames in the above form. Prefer symlink files
    // over hard files if their basenames are the same.
    for (it = dir; it != end; ++it)
    {
        path p = it->path();

        if (boost::algorithm::istarts_with(p.filename().string(), "libpdal_plugin"))
        {
            path extension = p.extension();
            if (boost::algorithm::iends_with(extension.string(), "DLL") ||
                    boost::algorithm::iends_with(extension.string(), "DYLIB") ||
                    boost::algorithm::iends_with(extension.string(), "SO"))
            {
                std::string basename;

                // Step through the stems until the extension of the stem
                // is empty. This is our basename.  For example,
                // libpdal_plugin_writer_text.0.dylib will basename down to
                // libpdal_plugin_writer_text and so will
                // libpdal_plugin_writer_text.dylib
                // copy the path so we can modify in place
                path t = p;
                for (; !t.extension().empty(); t = t.stem())
                {
                    if (t.stem().extension().empty())
                    {
                        basename = t.stem().string();
                    }
                }

                if (pluginFilenames.find(basename) == pluginFilenames.end())
                {
                    // We haven't already loaded a plugin with this basename,
                    // load it.
                    pluginFilenames.insert(std::pair<path, path>(basename, p));
                }
                else
                {
                    // We already have a filename with the basename of this
                    // file.  If the basename of our current file is a symlink
                    // we're going to replace what's in the map with ours because
                    // we are going to presume that a symlink'd file is more
                    // cannonical than a hard file of the same name.
                    std::map<path, path>::iterator i = pluginFilenames.find(basename);
                    if (it->symlink_status().type() == symlink_file)
                    {
                        // Take the symlink over a hard SO
                        i->second = p;
                    }
                }
            }
        }
    }

    std::map<std::string, std::string> registerMethods;

    for (std::map<path, path>::iterator t = pluginFilenames.begin();
            t!= pluginFilenames.end(); t ++)
    {
        // Basenames must be in the following form:
        // libpdal_plugin_writer_text or libpdal_plugin_filter_color
        // The last two tokens are the stage type and the stage name.
        path basename = t->first;
        path filename = t->second;

        registerPlugin(filename.string());
        // std::string methodName = "PDALRegister_" + boost::algorithm::ireplace_first_copy(basename.string(), "libpdal_plugin_", "");
        // Utils::registerPlugin((void*)this, filename.string(), methodName);

    }
}

void StageFactory::registerPlugin(std::string const& filename)
{
    using namespace boost::filesystem;
    path basename;

    path t = path(filename);
    for (; !t.extension().empty(); t = t.stem())
    {
        if (t.stem().extension().empty())
        {
            basename = t.stem().string();
        }
    }

    std::string base = basename.string();

    std::string registerMethodName = "PDALRegister_" + \
                                     boost::algorithm::ireplace_first_copy(base, "libpdal_plugin_", "");

    std::string versionMethodName = "PDALRegister_version_" +  base.substr(base.find_last_of("_")+1, base.size());

    Utils::registerPlugin((void*)this, filename, registerMethodName, versionMethodName);

}



std::map<std::string, pdal::StageInfo> const& StageFactory::getStageInfos() const
{
    return m_driver_info;
}

std::string StageFactory::toRST(std::string driverName) const
{
    std::ostringstream os;
    
    std::map<std::string, pdal::StageInfo> const& drivers = getStageInfos();
    typedef std::map<std::string, pdal::StageInfo>::const_iterator Iterator;
    
    Iterator i = drivers.find(driverName);
    std::string headline("------------------------------------------------------------------------------------------");
    
    os << headline << std::endl;
    os << "PDAL Options" << " (" << pdal::GetFullVersionString() << ")" <<std::endl;
    os << headline << std::endl << std::endl;
    
    // If we were given an explicit driver name, only display that.
    // Otherwise, display output for all of the registered drivers.
    if ( i != drivers.end())
    {
        os << i->second.optionsToRST() << std::endl;
    }
    else
    {
        for (i = drivers.begin(); i != drivers.end(); ++i)
        {
            os << i->second.optionsToRST() << std::endl;
        }
    }
    return os.str();
}

} // namespace pdal<|MERGE_RESOLUTION|>--- conflicted
+++ resolved
@@ -199,7 +199,6 @@
 }
 
 
-<<<<<<< HEAD
 std::string StageFactory::inferReaderDriver(const std::string& filename, pdal::Options& options)
 {
     pdal::Option& fn = options.getOptionByRef("filename");
@@ -207,10 +206,8 @@
     return StageFactory::inferReaderDriver(filename);
 }
 
-std::string StageFactory::inferWriterDriver(const std::string& filename, pdal::Options& options)
-=======
+
 std::string StageFactory::inferWriterDriver(const std::string& filename)
->>>>>>> e22d4f77
 {
     std::string ext = boost::filesystem::extension(filename);
 
