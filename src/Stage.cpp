/******************************************************************************
* Copyright (c) 2011, Michael P. Gerlek (mpg@flaxen.com)
*
* All rights reserved.
*
* Redistribution and use in source and binary forms, with or without
* modification, are permitted provided that the following
* conditions are met:
*
*     * Redistributions of source code must retain the above copyright
*       notice, this list of conditions and the following disclaimer.
*     * Redistributions in binary form must reproduce the above copyright
*       notice, this list of conditions and the following disclaimer in
*       the documentation and/or other materials provided
*       with the distribution.
*     * Neither the name of Hobu, Inc. or Flaxen Geo Consulting nor the
*       names of its contributors may be used to endorse or promote
*       products derived from this software without specific prior
*       written permission.
*
* THIS SOFTWARE IS PROVIDED BY THE COPYRIGHT HOLDERS AND CONTRIBUTORS
* "AS IS" AND ANY EXPRESS OR IMPLIED WARRANTIES, INCLUDING, BUT NOT
* LIMITED TO, THE IMPLIED WARRANTIES OF MERCHANTABILITY AND FITNESS
* FOR A PARTICULAR PURPOSE ARE DISCLAIMED. IN NO EVENT SHALL THE
* COPYRIGHT OWNER OR CONTRIBUTORS BE LIABLE FOR ANY DIRECT, INDIRECT,
* INCIDENTAL, SPECIAL, EXEMPLARY, OR CONSEQUENTIAL DAMAGES (INCLUDING,
* BUT NOT LIMITED TO, PROCUREMENT OF SUBSTITUTE GOODS OR SERVICES; LOSS
* OF USE, DATA, OR PROFITS; OR BUSINESS INTERRUPTION) HOWEVER CAUSED
* AND ON ANY THEORY OF LIABILITY, WHETHER IN CONTRACT, STRICT LIABILITY,
* OR TORT (INCLUDING NEGLIGENCE OR OTHERWISE) ARISING IN ANY WAY OUT
* OF THE USE OF THIS SOFTWARE, EVEN IF ADVISED OF THE POSSIBILITY
* OF SUCH DAMAGE.
****************************************************************************/

#include <pdal/GlobalEnvironment.hpp>
#include <pdal/PipelineManager.hpp>
#include <pdal/Stage.hpp>
#include <pdal/SpatialReference.hpp>
#include <pdal/PDALUtils.hpp>

#include "StageRunner.hpp"

#include <memory>

namespace pdal
{

<<<<<<< HEAD
Stage::Stage()
  : m_callback(new UserCallback), m_progressFd(-1)
=======
Stage::Stage() : m_progressFd(-1)
>>>>>>> 016a2318
{
    Construct();
}


void Stage::addConditionalOptions(const Options& opts)
{
    for (const auto& o : opts.getOptions())
        if (!m_options.hasOption(o.getName()))
            m_options.add(o);
}


void Stage::Construct()
{
    m_debug = false;
    m_verbose = 0;
}


void Stage::serialize(MetadataNode root, PipelineWriter::TagMap& tags) const
{
    for (Stage *s : m_inputs)
        s->serialize(root, tags);

    auto tagname = [tags](const Stage *s)
    {
        const auto ti = tags.find(s);
        return ti->second;
    };

    MetadataNode anon("pipeline");
    anon.add("type", getName());
    anon.add("tag", tagname(this));
    m_options.toMetadata(anon);
    for (Stage *s : m_inputs)
        anon.addList("inputs", tagname(s));
    if (m_metadata.hasChildren())
        anon.add(m_metadata.clone("execution_metadata"));
    root.addList(anon);
}

void Stage::prepare(PointTableRef table)
{
    for (size_t i = 0; i < m_inputs.size(); ++i)
    {
        Stage *prev = m_inputs[i];
        prev->prepare(table);
    }
    l_processOptions(m_options);
    processOptions(m_options);
    l_initialize(table);
    initialize(table);
    addDimensions(table.layout());
    prepared(table);
}


PointViewSet Stage::execute(PointTableRef table)
{
    table.finalize();

    PointViewSet views;

    // If the inputs are empty, we're a reader.
    if (m_inputs.empty())
    {
        views.insert(PointViewPtr(new PointView(table)));
    }
    else
    {
        for (size_t i = 0; i < m_inputs.size(); ++i)
        {
            Stage *prev = m_inputs[i];
            PointViewSet temp = prev->execute(table);
            views.insert(temp.begin(), temp.end());
        }
    }

    PointViewSet outViews;
    std::vector<StageRunnerPtr> runners;

    // Put the spatial references from the views onto the table.
    // The table's spatial references are only valid as long as the stage
    // is running.
    // ABELL - Should we clear the references once the stage run has
    //   completed?  Wondering if that would break something where a
    //   writer wants to check a table's SRS.
    SpatialReference srs;
    table.clearSpatialReferences();
    for (auto const& it : views)
        table.addSpatialReference(it->spatialReference());

    // Do the ready operation and then start running all the views
    // through the stage.
    ready(table);
    for (auto const& it : views)
    {
        StageRunnerPtr runner(new StageRunner(this, it));
        runners.push_back(runner);
        runner->run();
    }

    // As the stages complete (synchronously at this time), propagate the
    // spatial reference and merge the output views.
    srs = getSpatialReference();
    for (auto const& it : runners)
    {
        StageRunnerPtr runner(it);
        PointViewSet temp = runner->wait();

        // If our stage has a spatial reference, the view takes it on once
        // the stage has been run.
        if (!srs.empty())
            for (PointViewPtr v : temp)
                v->setSpatialReference(srs);
        outViews.insert(temp.begin(), temp.end());
    }
    done(table);
    return outViews;
}


// Streamed execution.
void Stage::execute(StreamPointTable& table)
{
    typedef std::list<Stage *> StageList;

    std::list<StageList> lists;
    StageList stages;

    table.finalize();

    // Walk from the current stage backwards.  As we add each input, copy
    // the list of stages and push it on a list.  We then pull a list from the
    // front of list and keep going.  Placing on the back and pulling from the
    // front insures that the stages will be executed in the order that they
    // were added.  If we hit stage with no previous stages, we execute
    // the stage list.
    // All this often amounts to a bunch of list copying for
    // no reason, but it's more simple than what we might otherwise do and
    // this should be a nit in the grand scheme of execution time.
    //
    // As an example, if there are four paths from the end stage (writer) to
    // reader stages, there will be four stage lists and execute(table, stages)
    // will be called four times.
    Stage *s = this;
    stages.push_front(s);
    while (true)
    {
        if (s->m_inputs.empty())
            execute(table, stages);
        else
        {
            for (auto s2 : s->m_inputs)
            {
                StageList newStages(stages);
                newStages.push_front(s2);
                lists.push_front(newStages);
            }
        }
        if (lists.empty())
            break;
        stages = lists.back();
        lists.pop_back();
        s = stages.front();
    }
}


void Stage::execute(StreamPointTable& table, std::list<Stage *>& stages)
{
    std::vector<bool> skips(table.capacity());
    std::list<Stage *> filters;
    SpatialReference srs;

    // Separate out the first stage.
    Stage *reader = stages.front();

    // Build a list of all stages except the first.  We may have a writer in
    // this list in addition to filters, but we treat them in the same way.
    auto begin = stages.begin();
    begin++;
    std::copy(begin, stages.end(), std::back_inserter(filters));

    for (Stage *s : stages)
    {
        s->ready(table);
        srs = s->getSpatialReference();
        if (!srs.empty())
            table.setSpatialReference(srs);
    }

    // Loop until we're finished.  We handle the number of points up to
    // the capacity of the StreamPointTable that we've been provided.

    bool finished = false;
    while (!finished)
    {
        // Clear the spatial reference when processing starts.
        table.clearSpatialReferences();
        PointId idx = 0;
        PointRef point(table, idx);
        point_count_t pointLimit = table.capacity();

        // When we get false back from a reader, we're done, so set
        // the point limit to the number of points processed in this loop
        // of the table.
        for (PointId idx = 0; idx < pointLimit; idx++)
        {
            point.setPointId(idx);
            finished = !reader->processOne(point);
            if (finished)
                pointLimit = idx;
        }
        srs = reader->getSpatialReference();
        if (!srs.empty())
            table.setSpatialReference(srs);

        // When we get a false back from a filter, we're filtering out a
        // point, so add it to the list of skips so that it doesn't get
        // processed by subsequent filters.
        for (Stage *s : filters)
        {
            for (PointId idx = 0; idx < pointLimit; idx++)
            {
                if (skips[idx])
                    continue;
                point.setPointId(idx);
                if (!s->processOne(point))
                    skips[idx] = true;
            }
            srs = s->getSpatialReference();
            if (!srs.empty())
                table.setSpatialReference(srs);
        }

        // Yes, vector<bool> is terrible.  Can do something better later.
        for (size_t i = 0; i < skips.size(); ++i)
            skips[i] = false;
        table.reset();
    }

    for (Stage *s : stages)
        s->done(table);
}


void Stage::l_initialize(PointTableRef table)
{
    m_metadata = table.metadata().add(getName());
}


void Stage::l_processOptions(const Options& options)
{
    m_debug = options.getValueOrDefault<bool>("debug", false);
    m_verbose = options.getValueOrDefault<uint32_t>("verbose", 0);
    if (m_debug && !m_verbose)
        m_verbose = 1;

    if (m_inputs.empty())
    {
        std::string logname =
            options.getValueOrDefault<std::string>("log", "stdlog");
        m_log = std::shared_ptr<pdal::Log>(new Log(getName(), logname));
    }
    else
    {
        if (options.hasOption("log"))
        {
            std::string logname = options.getValueOrThrow<std::string>("log");
            m_log.reset(new Log(getName(), logname));
        }
        else
        {
            // We know we're not empty at this point
            std::ostream* v = m_inputs[0]->log()->getLogStream();
            m_log.reset(new Log(getName(), v));
        }
    }
    m_log->setLevel((LogLevel::Enum)m_verbose);

    // If the user gave us an SRS via options, take that.
    try
    {
        m_spatialReference = options.
            getValueOrThrow<pdal::SpatialReference>("spatialreference");
    }
    catch (pdal_error const&)
    {
        // If one wasn't set on the options, we'll ignore at this
        // point.  Maybe another stage might forward/set it later.
    }

    // Process reader-specific options.
    readerProcessOptions(options);
    // Process writer-specific options.
    writerProcessOptions(options);
}


const SpatialReference& Stage::getSpatialReference() const
{
    return m_spatialReference;
}


void Stage::setSpatialReference(const SpatialReference& spatialRef)
{
    setSpatialReference(m_metadata, spatialRef);
}


void Stage::setSpatialReference(MetadataNode& m,
    const SpatialReference& spatialRef)
{
    m_spatialReference = spatialRef;

    auto pred = [](MetadataNode m){ return m.name() == "spatialreference"; };

    MetadataNode spatialNode = m.findChild(pred);
    if (spatialNode.empty())
    {
        m.add(Utils::toMetadata(spatialRef));
        m.add("spatialreference",
           spatialRef.getWKT(SpatialReference::eHorizontalOnly, false),
           "SRS of this stage");
        m.add("comp_spatialreference",
            spatialRef.getWKT(SpatialReference::eCompoundOK, false),
            "SRS of this stage");
    }
}


std::ostream& operator<<(std::ostream& ostr, const Stage& stage)
{
    ostr << "  Name: " << stage.getName() << std::endl;
    ostr << "  Spatial Reference:" << std::endl;
    ostr << "    WKT: " << stage.getSpatialReference().getWKT() << std::endl;

    return ostr;
}

} // namespace pdal<|MERGE_RESOLUTION|>--- conflicted
+++ resolved
@@ -45,12 +45,7 @@
 namespace pdal
 {
 
-<<<<<<< HEAD
-Stage::Stage()
-  : m_callback(new UserCallback), m_progressFd(-1)
-=======
 Stage::Stage() : m_progressFd(-1)
->>>>>>> 016a2318
 {
     Construct();
 }
