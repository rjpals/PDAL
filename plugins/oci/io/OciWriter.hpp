/******************************************************************************
* Copyright (c) 2011, Howard Butler, hobu.inc@gmail.com
*
* All rights reserved.
*
* Redistribution and use in source and binary forms, with or without
* modification, are permitted provided that the following
* conditions are met:
*
*     * Redistributions of source code must retain the above copyright
*       notice, this list of conditions and the following disclaimer.
*     * Redistributions in binary form must reproduce the above copyright
*       notice, this list of conditions and the following disclaimer in
*       the documentation and/or other materials provided
*       with the distribution.
*     * Neither the name of Hobu, Inc. or Flaxen Geo Consulting nor the
*       names of its contributors may be used to endorse or promote
*       products derived from this software without specific prior
*       written permission.
*
* THIS SOFTWARE IS PROVIDED BY THE COPYRIGHT HOLDERS AND CONTRIBUTORS
* "AS IS" AND ANY EXPRESS OR IMPLIED WARRANTIES, INCLUDING, BUT NOT
* LIMITED TO, THE IMPLIED WARRANTIES OF MERCHANTABILITY AND FITNESS
* FOR A PARTICULAR PURPOSE ARE DISCLAIMED. IN NO EVENT SHALL THE
* COPYRIGHT OWNER OR CONTRIBUTORS BE LIABLE FOR ANY DIRECT, INDIRECT,
* INCIDENTAL, SPECIAL, EXEMPLARY, OR CONSEQUENTIAL DAMAGES (INCLUDING,
* BUT NOT LIMITED TO, PROCUREMENT OF SUBSTITUTE GOODS OR SERVICES; LOSS
* OF USE, DATA, OR PROFITS; OR BUSINESS INTERRUPTION) HOWEVER CAUSED
* AND ON ANY THEORY OF LIABILITY, WHETHER IN CONTRACT, STRICT LIABILITY,
* OR TORT (INCLUDING NEGLIGENCE OR OTHERWISE) ARISING IN ANY WAY OUT
* OF THE USE OF THIS SOFTWARE, EVEN IF ADVISED OF THE POSSIBILITY
* OF SUCH DAMAGE.
****************************************************************************/

#pragma once

#include <pdal/DbWriter.hpp>
#include <pdal/Bounds.hpp>
#include <pdal/GDALUtils.hpp>

pdal::Writer* createOciWriter();

#include "OciCommon.hpp"

namespace pdal
{

class PDAL_DLL OciWriter : public DbWriter
{
public:
    SET_STAGE_NAME("writers.oci", "OCI Writer")
    SET_STAGE_LINK("http://pdal.io/stages/writers.oci.html")
    SET_STAGE_ENABLED(true)
    OciWriter();

    static Options getDefaultOptions();

<<<<<<< HEAD
=======
protected:
    virtual void writeBegin(uint64_t targetNumPointsToWrite)
    {}
    virtual void writeBufferBegin(PointBuffer const&)
    {}

    virtual uint32_t writeBuffer(const PointBuffer&)
    { return 0; }

    virtual void writeEnd(uint64_t actualNumPointsWritten)
    {}

>>>>>>> 6e5c5f4d
private:
    template<typename T>
    T getDefaultedOption(const Options& options,
        const std::string& option_name) const
    {
        T default_value =
            getDefaultOptions().getOption(option_name).getValue<T>();
        return options.getValueOrDefault<T>(option_name, default_value);
    }

    virtual void processOptions(const Options& options);
    virtual void initialize();
    virtual void ready(PointContextRef ctx);
    virtual void write(const PointBuffer& buffer);
    virtual void done(PointContextRef ctx);
    void writeInit();
    void writeTile(const PointBuffer& buffer);

    void runCommand(std::ostringstream const& command);
    void wipeBlockTable();
    void createBlockIndex();
    void createBlockTable();
    void createSDOEntry();
    void createPCEntry();
    long getGType();
    std::string createPCElemInfo();
    bool blockTableExists();
    void runFileSQL(std::string const& filename);
    bool isGeographic(int32_t srid);
    std::string loadSQLData(std::string const& filename);
    void setOrdinates(Statement statement, OCIArray* ordinates,
        const BOX3D& extent);
    void setElements(Statement statement, OCIArray* elem_info);
    void updatePCExtent();
    std::string shutOff_SDO_PC_Trigger();
    void turnOn_SDO_PC_Trigger(std::string trigger_name);
    bool isValidWKT(std::string const& wkt);

    long m_lastBlockId;
    BOX3D m_bounds; // Bounds of the entire point cloud
    Connection m_connection;
    bool m_createIndex;
    bool m_bDidCreateBlockTable;
    BOX3D m_pcExtent;
    BOX3D m_baseTableBounds;
    int m_pc_id;
    std::string m_blockTableName;
    std::string m_blockTablePartitionColumn;
    int32_t m_blockTablePartitionValue;
    uint32_t m_srid;
    long m_gtype;
    bool m_3d;
    bool m_solid;
    uint32_t m_precision;
    bool m_overwrite;
    bool m_trace;
    bool m_pack;

    std::string m_baseTableName;
    std::string m_cloudColumnName;
    std::string m_baseTableAuxColumns;
    std::string m_baseTableAuxValues;

    std::string m_baseTableBoundaryColumn;
    std::string m_baseTableBoundaryWkt;

    std::string m_triggerName;
    bool m_reenableCloudTrigger;
    bool m_disableCloudTrigger;
    bool m_sdo_pc_is_initialized;
    uint32_t m_chunkCount;
    uint32_t m_capacity;
    bool m_streamChunks;
    Orientation::Enum m_orientation;
    std::string m_connSpec;

    OciWriter& operator=(const OciWriter&); // not implemented
    OciWriter(const OciWriter&); // not implemented

};

} // namespace pdal<|MERGE_RESOLUTION|>--- conflicted
+++ resolved
@@ -55,21 +55,6 @@
 
     static Options getDefaultOptions();
 
-<<<<<<< HEAD
-=======
-protected:
-    virtual void writeBegin(uint64_t targetNumPointsToWrite)
-    {}
-    virtual void writeBufferBegin(PointBuffer const&)
-    {}
-
-    virtual uint32_t writeBuffer(const PointBuffer&)
-    { return 0; }
-
-    virtual void writeEnd(uint64_t actualNumPointsWritten)
-    {}
-
->>>>>>> 6e5c5f4d
 private:
     template<typename T>
     T getDefaultedOption(const Options& options,
