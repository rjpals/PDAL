--- conflicted
+++ resolved
@@ -294,7 +294,6 @@
     if (!out)
         throwError("Couldn't open file '" + filename + "' for output.");
     m_curFilename = filename;
-    m_error.setFilename(filename);
     Utils::writeProgress(m_progressFd, "READYFILE", filename);
     prepOutput(out, srs);
 }
@@ -346,8 +345,6 @@
     // Set the point buffer size here in case we're using the streaming
     // interface.
     m_pointBuf.resize(m_lasHeader.pointLen());
-
-    m_error.setLog(log());
 }
 
 
@@ -792,13 +789,8 @@
 bool LasWriter::writeLasZipBuf(PointRef& point)
 {
 #ifdef PDAL_HAVE_LASZIP
-<<<<<<< HEAD
     const bool has14Format = m_lasHeader.has14Format();
     const size_t maxReturnCount = m_lasHeader.maxReturnCount();
-=======
-    static const bool has14Format = m_lasHeader.has14Format();
-    static const size_t maxReturnCount = m_lasHeader.maxReturnCount();
->>>>>>> 35f4aac5
 
     // we always write the base fields
     using namespace Dimension;
@@ -807,31 +799,11 @@
     uint8_t numberOfReturns(1);
 
     if (point.hasDim(Id::ReturnNumber))
-<<<<<<< HEAD
-    {
         returnNumber = point.getFieldAs<uint8_t>(Id::ReturnNumber);
-        if (returnNumber < 1 || returnNumber > maxReturnCount)
-            m_error.returnNumWarning(returnNumber);
-    }
     if (point.hasDim(Id::NumberOfReturns))
         numberOfReturns = point.getFieldAs<uint8_t>(Id::NumberOfReturns);
-    if (numberOfReturns == 0)
-        m_error.numReturnsWarning(0);
     if (numberOfReturns > maxReturnCount)
     {
-=======
-    {
-        returnNumber = point.getFieldAs<uint8_t>(Id::ReturnNumber);
-//         if (returnNumber < 1 || returnNumber > maxReturnCount)
-//             m_error.returnNumWarning(returnNumber);
-    }
-    if (point.hasDim(Id::NumberOfReturns))
-        numberOfReturns = point.getFieldAs<uint8_t>(Id::NumberOfReturns);
-//     if (numberOfReturns == 0)
-//         m_error.numReturnsWarning(0);
-    if (numberOfReturns > maxReturnCount)
-    {
->>>>>>> 35f4aac5
         if (m_discardHighReturnNumbers)
         {
             // If this return number is too high, pitch the point.
@@ -839,9 +811,6 @@
                 return false;
             numberOfReturns = maxReturnCount;
         }
-<<<<<<< HEAD
-        else
-            m_error.numReturnsWarning(numberOfReturns);
     }
 
     auto converter = [this](double d, Dimension::Id dim) -> int32_t
@@ -886,7 +855,7 @@
     if (has14Format)
     {
         p.extended_point_type = 1;
-        //
+
         p.extended_return_number = returnNumber;
         p.extended_number_of_returns = numberOfReturns;
         p.extended_scanner_channel = scanChannel;
@@ -906,61 +875,6 @@
         p.number_of_returns = numberOfReturns;
         p.scan_angle_rank = point.getFieldAs<int8_t>(Id::ScanAngleRank);
         p.classification = classification;
-=======
-//         else
-//             m_error.numReturnsWarning(numberOfReturns);
-    }
-
-    auto converter = [this](double d, Dimension::Id dim) -> int32_t
-    {
-        int32_t i(0);
-
-        if (!Utils::numericCast(d, i))
-            throwError("Unable to convert scaled value (" +
-                Utils::toString(d) + ") to "
-                "int32 for dimension '" + Dimension::name(dim) +
-                "' when writing LAS/LAZ file " + m_curFilename + ".");
-        return i;
-    };
-
-    double xOrig = point.getFieldAs<double>(Id::X);
-    double yOrig = point.getFieldAs<double>(Id::Y);
-    double zOrig = point.getFieldAs<double>(Id::Z);
-    double x = m_scaling.m_xXform.toScaled(xOrig);
-    double y = m_scaling.m_yXform.toScaled(yOrig);
-    double z = m_scaling.m_zXform.toScaled(zOrig);
-
-    laszip_point_struct p;
-    p.X = converter(x, Id::X);
-    p.Y = converter(y, Id::Y);
-    p.Z = converter(z, Id::Z);
-    p.intensity = point.getFieldAs<uint16_t>(Id::Intensity);
-
-    uint8_t scanChannel = point.getFieldAs<uint8_t>(Id::ScanChannel);
-    uint8_t scanDirectionFlag =
-        point.getFieldAs<uint8_t>(Id::ScanDirectionFlag);
-    uint8_t edgeOfFlightLine =
-        point.getFieldAs<uint8_t>(Id::EdgeOfFlightLine);
-    p.scan_direction_flag = scanDirectionFlag;
-    p.edge_of_flight_line = edgeOfFlightLine;
-
-    if (has14Format)
-    {
-        p.extended_return_number = returnNumber;
-        p.extended_number_of_returns = numberOfReturns;
-        p.extended_classification_flags =
-            point.getFieldAs<uint8_t>(Id::ClassFlags);
-        p.extended_scanner_channel = scanChannel;
-        p.extended_scan_angle =
-            point.getFieldAs<float>(Id::ScanAngleRank) / .006;
-    }
-    else
-    {
-        p.return_number = returnNumber;
-        p.number_of_returns = numberOfReturns;
-        p.classification = point.getFieldAs<uint8_t>(Id::Classification);
-        p.scan_angle_rank = point.getFieldAs<int8_t>(Id::ScanAngleRank);
->>>>>>> 35f4aac5
     }
     p.user_data = point.getFieldAs<uint8_t>(Id::UserData);
 
@@ -1027,15 +941,9 @@
     uint8_t returnNumber(1);
     uint8_t numberOfReturns(1);
     if (point.hasDim(Id::ReturnNumber))
-    {
         returnNumber = point.getFieldAs<uint8_t>(Id::ReturnNumber);
-//         if (returnNumber < 1 || returnNumber > maxReturnCount)
-//             m_error.returnNumWarning(returnNumber);
-    }
     if (point.hasDim(Id::NumberOfReturns))
         numberOfReturns = point.getFieldAs<uint8_t>(Id::NumberOfReturns);
-//     if (numberOfReturns == 0)
-//         m_error.numReturnsWarning(0);
     if (numberOfReturns > maxReturnCount)
     {
         if (m_discardHighReturnNumbers)
@@ -1045,8 +953,6 @@
                 return false;
             numberOfReturns = maxReturnCount;
         }
-//         else
-//             m_error.numReturnsWarning(numberOfReturns);
     }
 
     auto converter = [this](double d, Dimension::Id dim) -> int32_t
