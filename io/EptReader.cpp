--- conflicted
+++ resolved
@@ -45,13 +45,10 @@
 
 #include <pdal/GDALUtils.hpp>
 #include <pdal/SrsBounds.hpp>
+#include <pdal/compression/ZstdCompression.hpp>
 #include <pdal/util/Algorithm.hpp>
-<<<<<<< HEAD
-#include <pdal/compression/ZstdCompression.hpp>
-=======
 #include "../filters/CropFilter.hpp"
 #include "../filters/private/pnp/GridPnp.hpp"
->>>>>>> 5efa01af
 
 namespace pdal
 {
@@ -503,13 +500,8 @@
             const arbiter::Endpoint ep(m_arbiter->getEndpoint(root));
             try
             {
-<<<<<<< HEAD
-                const NL::json addonInfo
-                    { NL::json::parse(ep.get(addonFilename)) };
-=======
                 const NL::json addonInfo(
                     NL::json::parse(ep.get(addonFilename)));
->>>>>>> 5efa01af
                 const Dimension::Type type(getRemoteType(addonInfo));
                 const Dimension::Id id(
                     layout->registerOrAssignDim(dimName, type));
@@ -805,7 +797,11 @@
 
     dec.decompress(compressed.data(), compressed.size());
 
-    ShallowPointTable table(*m_remoteLayout,uncompressed.data(), uncompressed.size());
+    ShallowPointTable table(
+        *m_remoteLayout,
+        uncompressed.data(),
+        uncompressed.size());
+
     PointRef pr(table);
 
     std::lock_guard<std::mutex> lock(m_mutex);
@@ -929,10 +925,6 @@
 }
 
 Dimension::Type EptReader::getCoercedTypeTest(const NL::json& j)
-<<<<<<< HEAD
-{
-    return getCoercedType(j);
-=======
 {
     return getCoercedType(j);
 }
@@ -972,8 +964,10 @@
 
             if (m_info->dataType() == EptInfo::DataType::Laszip)
                 readLaszip(nodeBuffer->view, key, nodeId);
+            else if (m_info->dataType() == EptInfo::DataType::Binary)
+                readBinary(nodeBuffer->view, key, nodeId);
             else
-                readBinary(nodeBuffer->view, key, nodeId);
+                readZstandard(nodeBuffer->view, key, nodeId);
 
             for (const auto& addon : m_addons)
                 readAddon(nodeBuffer->view, key, *addon);
@@ -1050,7 +1044,6 @@
     }
 
     return true;
->>>>>>> 5efa01af
 }
 
 } // namespace pdal