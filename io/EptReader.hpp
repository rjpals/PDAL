--- conflicted
+++ resolved
@@ -36,11 +36,8 @@
 
 #include <array>
 #include <condition_variable>
-<<<<<<< HEAD
-=======
 #include <list>
 #include <map>
->>>>>>> 8cd353df
 #include <memory>
 #include <mutex>
 #include <string>
@@ -124,10 +121,7 @@
     virtual bool processOne(PointRef& point) override;
     void load();    // Asynchronously fetch EPT nodes for streaming use.
     bool next();    // Acquire an already-fetched node for processing.
-<<<<<<< HEAD
-=======
     NodeBufferIt findBuffer();  // Find a fully acquired node.
->>>>>>> 8cd353df
 
     // Data fetching - these forward user-specified query/header params.
     std::string get(std::string path) const;
@@ -173,22 +167,10 @@
     // The below are for streaming operation only.
     PointLayout* m_userLayout = nullptr;
 
-<<<<<<< HEAD
-    struct NodeBuffer;
-    using NodeBufferMap = std::map<uint64_t, std::unique_ptr<NodeBuffer>>;
-    using NodeBufferIt = NodeBufferMap::const_iterator;
-    using NodeBufferPair = NodeBufferMap::value_type;
-
-    // These represent a lookahead of asynchronously loaded nodes, when we have
-    // finished processing a streaming node we will wait for something to be
-    // loaded here.
-    NodeBufferMap m_upcomingNodeBuffers;
-=======
     // These represent a lookahead of asynchronously loaded nodes, when we have
     // finished processing a streaming node we will wait for something to be
     // loaded here.
     NodeBufferList m_upcomingNodeBuffers;
->>>>>>> 8cd353df
 
     // This is the node we are currently processing in streaming mode, which is
     // plucked out of our upcoming node buffers when we have finished our
