/******************************************************************************
* Copyright (c) 2014, Hobu Inc.
*
* All rights reserved.
*
* Redistribution and use in source and binary forms, with or without
* modification, are permitted provided that the following
* conditions are met:
*
*     * Redistributions of source code must retain the above copyright
*       notice, this list of conditions and the following disclaimer.
*     * Redistributions in binary form must reproduce the above copyright
*       notice, this list of conditions and the following disclaimer in
*       the documentation and/or other materials provided
*       with the distribution.
*     * Neither the name of Hobu, Inc. or Flaxen Geo Consulting nor the
*       names of its contributors may be used to endorse or promote
*       products derived from this software without specific prior
*       written permission.
*
* THIS SOFTWARE IS PROVIDED BY THE COPYRIGHT HOLDERS AND CONTRIBUTORS
* "AS IS" AND ANY EXPRESS OR IMPLIED WARRANTIES, INCLUDING, BUT NOT
* LIMITED TO, THE IMPLIED WARRANTIES OF MERCHANTABILITY AND FITNESS
* FOR A PARTICULAR PURPOSE ARE DISCLAIMED. IN NO EVENT SHALL THE
* COPYRIGHT OWNER OR CONTRIBUTORS BE LIABLE FOR ANY DIRECT, INDIRECT,
* INCIDENTAL, SPECIAL, EXEMPLARY, OR CONSEQUENTIAL DAMAGES (INCLUDING,
* BUT NOT LIMITED TO, PROCUREMENT OF SUBSTITUTE GOODS OR SERVICES; LOSS
* OF USE, DATA, OR PROFITS; OR BUSINESS INTERRUPTION) HOWEVER CAUSED
* AND ON ANY THEORY OF LIABILITY, WHETHER IN CONTRACT, STRICT LIABILITY,
* OR TORT (INCLUDING NEGLIGENCE OR OTHERWISE) ARISING IN ANY WAY OUT
* OF THE USE OF THIS SOFTWARE, EVEN IF ADVISED OF THE POSSIBILITY
* OF SUCH DAMAGE.
****************************************************************************/

#pragma once

#include <pdal/util/Bounds.hpp>
#include <pdal/pdal_internal.hpp>
#include <pdal/PointLayout.hpp>
#include <pdal/PointTable.hpp>

#include <memory>
#include <queue>
#include <set>
#include <vector>
#include <deque>

#ifdef PDAL_COMPILER_MSVC
#  pragma warning(disable: 4244)  // conversion from 'type1' to 'type2', possible loss of data
#endif

namespace pdal
{
namespace plang
{
    class BufferedInvocation;
}

struct PointViewLess;
class PointView;
class PointViewIter;

typedef std::shared_ptr<PointView> PointViewPtr;
typedef std::set<PointViewPtr, PointViewLess> PointViewSet;

class PDAL_DLL PointView
{
    friend class plang::BufferedInvocation;
    friend class PointRef;
    friend struct PointViewLess;
public:
    PointView(PointTableRef pointTable) : m_pointTable(pointTable),
        m_size(0), m_id(0)
    {
        static int lastId = 0;
        m_id = ++lastId;
    }

    virtual ~PointView()
    {}

    PointViewIter begin();
    PointViewIter end();

    int id() const
        { return m_id; }

    point_count_t size() const
        { return m_size; }

    bool empty() const
        { return m_size == 0; }

    inline void appendPoint(const PointView& buffer, PointId id);
    void append(const PointView& buf)
    {
        // We use size() instead of the index end because temp points
        // might have been placed at the end of the buffer.
        auto thisEnd = m_index.begin() + size();
        auto bufEnd = buf.m_index.begin() + buf.size();
        m_index.insert(thisEnd, buf.m_index.begin(), bufEnd);
        m_size += buf.size();
        clearTemps();
    }

    /// Return a new point view with the same point table as this
    /// point buffer.
    PointViewPtr makeNew() const
        { return PointViewPtr(new PointView(m_pointTable)); }

    template<class T>
    T getFieldAs(Dimension::Id::Enum dim, PointId pointIndex) const;

    inline void getField(char *pos, Dimension::Id::Enum d,
        Dimension::Type::Enum type, PointId id) const;

    template<typename T>
    void setField(Dimension::Id::Enum dim, PointId idx, T val);

    inline void setField(Dimension::Id::Enum dim, Dimension::Type::Enum type,
        PointId idx, const void *val);

    template <typename T>
    bool compare(Dimension::Id::Enum dim, PointId id1, PointId id2)
    {
        return (getFieldInternal<T>(dim, id1) < getFieldInternal<T>(dim, id2));
    }

    bool compare(Dimension::Id::Enum dim, PointId id1, PointId id2)
    {
        const Dimension::Detail *dd = m_pointTable.layout()->dimDetail(dim);

        switch (dd->type())
        {
            case Dimension::Type::Float:
                return compare<float>(dim, id1, id2);
                break;
            case Dimension::Type::Double:
                return compare<double>(dim, id1, id2);
                break;
            case Dimension::Type::Signed8:
                return compare<int8_t>(dim, id1, id2);
                break;
            case Dimension::Type::Signed16:
                return compare<int16_t>(dim, id1, id2);
                break;
            case Dimension::Type::Signed32:
                return compare<int32_t>(dim, id1, id2);
                break;
            case Dimension::Type::Signed64:
                return compare<int64_t>(dim, id1, id2);
                break;
            case Dimension::Type::Unsigned8:
                return compare<uint8_t>(dim, id1, id2);
                break;
            case Dimension::Type::Unsigned16:
                return compare<uint16_t>(dim, id1, id2);
                break;
            case Dimension::Type::Unsigned32:
                return compare<uint32_t>(dim, id1, id2);
                break;
            case Dimension::Type::Unsigned64:
                return compare<uint64_t>(dim, id1, id2);
                break;
            case Dimension::Type::None:
            default:
                return false;
                break;
        }
    }

    void getRawField(Dimension::Id::Enum dim, PointId idx, void *buf) const
    {
        getFieldInternal(dim, idx, buf);
    }

    /*! @return a cumulated bounds of all points in the PointView.
        \verbatim embed:rst
        .. note::

            This method requires that an `X`, `Y`, and `Z` dimension be
            available, and that it can be casted into a *double* data
            type using the :cpp:func:`pdal::Dimension::applyScaling`
            method. Otherwise, an exception will be thrown.
        \endverbatim
    */
    void calculateBounds(BOX2D& box) const;
    static void calculateBounds(const PointViewSet&, BOX2D& box);
    void calculateBounds(BOX3D& box) const;
    static void calculateBounds(const PointViewSet&, BOX3D& box);

    void dump(std::ostream& ostr) const;
    bool hasDim(Dimension::Id::Enum id) const
        { return m_pointTable.layout()->hasDim(id); }
    std::string dimName(Dimension::Id::Enum id) const
        { return m_pointTable.layout()->dimName(id); }
    Dimension::IdList dims() const
        { return m_pointTable.layout()->dims(); }
    std::size_t pointSize() const
        { return m_pointTable.layout()->pointSize(); }
    std::size_t dimSize(Dimension::Id::Enum id) const
        { return m_pointTable.layout()->dimSize(id); }
    DimTypeList dimTypes() const
        { return m_pointTable.layout()->dimTypes(); }

    /// Fill a buffer with point data specified by the dimension list.
    /// \param[in] dims  List of dimensions/types to retrieve.
    /// \param[in] idx   Index of point to get.
    /// \param[in] buf   Pointer to buffer to fill.
    void getPackedPoint(const DimTypeList& dims, PointId idx, char *buf) const
    {
        for (auto di = dims.begin(); di != dims.end(); ++di)
        {
            getField(buf, di->m_id, di->m_type, idx);
            buf += Dimension::size(di->m_type);
        }
    }

    /// Load the point buffer from memory whose arrangement is specified
    /// by the dimension list.
    /// \param[in] dims  Dimension/types of data in packed order
    /// \param[in] idx   Index of point to write.
    /// \param[in] buf   Packed data buffer.
    void setPackedPoint(const DimTypeList& dims, PointId idx, const char *buf)
    {
        for (auto di = dims.begin(); di != dims.end(); ++di)
        {
            setField(di->m_id, di->m_type, idx, (const void *)buf);
            buf += Dimension::size(di->m_type);
        }
    }


    /// Provides access to the memory storing the point data.  Though this
    /// function is public, other access methods are safer and preferred.
    char *getPoint(PointId id)
        { return m_pointTable.getPoint(m_index[id]); }

    // The standard idiom is swapping with a stack-created empty queue, but
    // that invokes the ctor and probably allocates.  We've probably only got
    // one or two things in our queue, so just pop until we're empty.
    void clearTemps()
    {
        while (!m_temps.empty())
            m_temps.pop();
    }

protected:
    PointTableRef m_pointTable;
    std::deque<PointId> m_index;
    // The index might be larger than the size to support temporary point
    // references.
    point_count_t m_size;
    int m_id;
    std::queue<PointId> m_temps;

private:
    template<typename T_IN, typename T_OUT>
    bool convertAndSet(Dimension::Id::Enum dim, PointId idx, T_IN in);

    inline void setFieldInternal(Dimension::Id::Enum dim, PointId pointIndex,
        const void *value);
    template<class T>
    T getFieldInternal(Dimension::Id::Enum dim, PointId pointIndex) const;
    inline void getFieldInternal(Dimension::Id::Enum dim, PointId pointIndex,
        void *value) const;
    inline PointId getTemp(PointId id);
    void freeTemp(PointId id)
        { m_temps.push(id); }

    // Awfulness to avoid exceptions in numeric cast.
    static bool m_ok;
};

struct PointViewLess
{
    bool operator () (const PointViewPtr& p1, const PointViewPtr& p2) const
        { return p1->m_id < p2->m_id; }
};

template <class T>
T PointView::getFieldInternal(Dimension::Id::Enum dim, PointId id) const
{
    T t;

    getFieldInternal(dim, id, &t);
    return t;
}

inline void PointView::getField(char *pos, Dimension::Id::Enum d,
    Dimension::Type::Enum type, PointId id) const
{
    Everything e;

    switch (type)
    {
    case Dimension::Type::Float:
        e.f = getFieldAs<float>(d, id);
        break;
    case Dimension::Type::Double:
        e.d = getFieldAs<double>(d, id);
        break;
    case Dimension::Type::Signed8:
        e.s8 = getFieldAs<int8_t>(d, id);
        break;
    case Dimension::Type::Signed16:
        e.s16 = getFieldAs<int16_t>(d, id);
        break;
    case Dimension::Type::Signed32:
        e.s32 = getFieldAs<int32_t>(d, id);
        break;
    case Dimension::Type::Signed64:
        e.s64 = getFieldAs<int64_t>(d, id);
        break;
    case Dimension::Type::Unsigned8:
        e.u8 = getFieldAs<uint8_t>(d, id);
        break;
    case Dimension::Type::Unsigned16:
        e.u16 = getFieldAs<uint16_t>(d, id);
        break;
    case Dimension::Type::Unsigned32:
        e.u32 = getFieldAs<uint32_t>(d, id);
        break;
    case Dimension::Type::Unsigned64:
        e.u64 = getFieldAs<uint64_t>(d, id);
        break;
    case Dimension::Type::None:
        break;
    }
    memcpy(pos, &e, Dimension::size(type));
}

inline void PointView::setField(Dimension::Id::Enum dim,
    Dimension::Type::Enum type, PointId idx, const void *val)
{
    Everything e;

    memcpy(&e, val, Dimension::size(type));
    switch (type)
    {
        case Dimension::Type::Float:
            setField(dim, idx, e.f);
            break;
        case Dimension::Type::Double:
            setField(dim, idx, e.d);
            break;
        case Dimension::Type::Signed8:
            setField(dim, idx, e.s8);
            break;
        case Dimension::Type::Signed16:
            setField(dim, idx, e.s16);
            break;
        case Dimension::Type::Signed32:
            setField(dim, idx, e.s32);
            break;
        case Dimension::Type::Signed64:
            setField(dim, idx, e.s64);
            break;
        case Dimension::Type::Unsigned8:
            setField(dim, idx, e.u8);
            break;
        case Dimension::Type::Unsigned16:
            setField(dim, idx, e.u16);
            break;
        case Dimension::Type::Unsigned32:
            setField(dim, idx, e.u32);
            break;
        case Dimension::Type::Unsigned64:
            setField(dim, idx, e.u64);
            break;
        case Dimension::Type::None:
            break;
    }
}

template <class T>
inline T PointView::getFieldAs(Dimension::Id::Enum dim,
    PointId pointIndex) const
{
    T retval;
    const Dimension::Detail *dd = m_pointTable.layout()->dimDetail(dim);
    double val;

    switch (dd->type())
    {
    case Dimension::Type::Float:
        val = getFieldInternal<float>(dim, pointIndex);
        break;
    case Dimension::Type::Double:
        val = getFieldInternal<double>(dim, pointIndex);
        break;
    case Dimension::Type::Signed8:
        val = getFieldInternal<int8_t>(dim, pointIndex);
        break;
    case Dimension::Type::Signed16:
        val = getFieldInternal<int16_t>(dim, pointIndex);
        break;
    case Dimension::Type::Signed32:
        val = getFieldInternal<int32_t>(dim, pointIndex);
        break;
    case Dimension::Type::Signed64:
        val = static_cast<double>(getFieldInternal<int64_t>(dim, pointIndex));
        break;
    case Dimension::Type::Unsigned8:
        val = getFieldInternal<uint8_t>(dim, pointIndex);
        break;
    case Dimension::Type::Unsigned16:
        val = getFieldInternal<uint16_t>(dim, pointIndex);
        break;
    case Dimension::Type::Unsigned32:
        val = getFieldInternal<uint32_t>(dim, pointIndex);
        break;
    case Dimension::Type::Unsigned64:
        val = static_cast<double>(getFieldInternal<uint64_t>(dim, pointIndex));
        break;
    case Dimension::Type::None:
    default:
        val = 0;
        break;
    }

    if (!Utils::numericCast(val, retval))
    {
        std::ostringstream oss;
        oss << "Unable to fetch data and convert as requested: ";
        oss << Dimension::name(dim) << ":" <<
            Dimension::interpretationName(dd->type()) <<
            "(" << (double)val << ") -> " << Utils::typeidName<T>();
        throw pdal_error(oss.str());
    }

    return retval;
}


template<typename T_IN, typename T_OUT>
bool PointView::convertAndSet(Dimension::Id::Enum dim, PointId idx, T_IN in)
{
<<<<<<< HEAD
// This mess, instead of just using boost::numeric_cast, is here to:
//   1) Prevent the throwing of exceptions.  The entrance/exit of the try
//      block seemed somewhat expensive.
//   2) Round to nearest instead of truncation without rounding before
//      invoking the converter.
//
    using namespace boost;

    struct RangeHandler
    {
        void operator() (numeric::range_check_result r)
        {
            m_ok = (r == numeric::cInRange);
        }
    };

    T_OUT out;

    typedef numeric::conversion_traits<T_OUT, T_IN> conv_traits;
    typedef numeric::numeric_cast_traits<T_OUT, T_IN> cast_traits;
    typedef numeric::converter<
        T_OUT,
        T_IN,
        conv_traits,
        RangeHandler,
        numeric::RoundEven<T_IN>,
        numeric::raw_converter<conv_traits>,
        typename cast_traits::range_checking_policy>
            localConverter;

#ifdef PDAL_COMPILER_MSVC
// warning C4127: conditional expression is constant
#pragma warning(push)
#pragma warning(disable:4127)
#endif
    m_ok = true;
    // This is an optimization.
    if (std::is_same<T_IN, T_OUT>::value == true)
        out = in;
    else
        out = localConverter::convert(in);
    if (!m_ok)
        return false;

#ifdef PDAL_COMPILER_MSVC
// warning C4127: conditional expression is constant
#pragma warning(pop)
#endif

    setFieldInternal(dim, idx, (void *)&out);
    return true;
=======
    T_OUT out;

    bool success = Utils::numericCast(in, out);
    if (success)
        setFieldInternal(dim, idx, &out);
    return success;
>>>>>>> 241fb3f1
}


template<typename T>
void PointView::setField(Dimension::Id::Enum dim, PointId idx, T val)
{
    const Dimension::Detail *dd = m_pointTable.layout()->dimDetail(dim);

    bool ok = true;
    switch (dd->type())
    {
    case Dimension::Type::Float:
        ok = convertAndSet<T, float>(dim, idx, val);
        break;
    case Dimension::Type::Double:
        ok = convertAndSet<T, double>(dim, idx, val);
        break;
    case Dimension::Type::Signed8:
        setFieldInternal(dim, idx, &val);
        break;
    case Dimension::Type::Signed16:
        ok = convertAndSet<T, int16_t>(dim, idx, val);
        break;
    case Dimension::Type::Signed32:
        ok = convertAndSet<T, int32_t>(dim, idx, val);
        break;
    case Dimension::Type::Signed64:
        ok = convertAndSet<T, int64_t>(dim, idx, val);
        break;
    case Dimension::Type::Unsigned8:
        setFieldInternal(dim, idx, &val);
        break;
    case Dimension::Type::Unsigned16:
        ok = convertAndSet<T, uint16_t>(dim, idx, val);
        break;
    case Dimension::Type::Unsigned32:
        ok = convertAndSet<T, uint32_t>(dim, idx, val);
        break;
    case Dimension::Type::Unsigned64:
        ok = convertAndSet<T, uint64_t>(dim, idx, val);
        break;
    case Dimension::Type::None:
        val = 0;
        break;
    }
    if (!ok)
    {
        std::ostringstream oss;
        oss << "Unable to set data and convert as requested: ";
        oss << Dimension::name(dim) << ":" << Utils::typeidName<T>() <<
            "(" << (double)val << ") -> " <<
            Dimension::interpretationName(dd->type());
        throw pdal_error(oss.str());
    }
}


inline void PointView::getFieldInternal(Dimension::Id::Enum dim,
    PointId id, void *buf) const
{
    m_pointTable.getField(m_pointTable.layout()->dimDetail(dim),
        m_index[id], buf);
}


inline void PointView::setFieldInternal(Dimension::Id::Enum dim,
    PointId id, const void *value)
{
    PointId rawId = 0;
    if (id == size())
    {
        rawId = m_pointTable.addPoint();
        m_index.push_back(rawId);
        m_size++;
        assert(m_temps.empty());
    }
    else if (id > size())
    {
        std::cerr << "Point index must increment.\n";
        //error - throw?
        return;
    }
    else
    {
        rawId = m_index[id];
    }
    m_pointTable.setField(m_pointTable.layout()->dimDetail(dim),
        rawId, value);
}


inline void PointView::appendPoint(const PointView& buffer, PointId id)
{
    // Invalid 'id' is a programmer error.
    PointId rawId = buffer.m_index[id];
    m_index.push_back(rawId);
    m_size++;
    assert(m_temps.empty());
}


// Make a temporary copy of a point by adding an entry to the index.
inline PointId PointView::getTemp(PointId id)
{
    PointId newid;
    if (m_temps.size())
    {
        newid = m_temps.front();
        m_temps.pop();
        m_index[newid] = m_index[id];
    }
    else
    {
        newid = (PointId)m_index.size();
        m_index.push_back(m_index[id]);
    }
    return newid;
}

PDAL_DLL std::ostream& operator<<(std::ostream& ostr, const PointView&);

} // namespace pdal<|MERGE_RESOLUTION|>--- conflicted
+++ resolved
@@ -436,66 +436,12 @@
 template<typename T_IN, typename T_OUT>
 bool PointView::convertAndSet(Dimension::Id::Enum dim, PointId idx, T_IN in)
 {
-<<<<<<< HEAD
-// This mess, instead of just using boost::numeric_cast, is here to:
-//   1) Prevent the throwing of exceptions.  The entrance/exit of the try
-//      block seemed somewhat expensive.
-//   2) Round to nearest instead of truncation without rounding before
-//      invoking the converter.
-//
-    using namespace boost;
-
-    struct RangeHandler
-    {
-        void operator() (numeric::range_check_result r)
-        {
-            m_ok = (r == numeric::cInRange);
-        }
-    };
-
-    T_OUT out;
-
-    typedef numeric::conversion_traits<T_OUT, T_IN> conv_traits;
-    typedef numeric::numeric_cast_traits<T_OUT, T_IN> cast_traits;
-    typedef numeric::converter<
-        T_OUT,
-        T_IN,
-        conv_traits,
-        RangeHandler,
-        numeric::RoundEven<T_IN>,
-        numeric::raw_converter<conv_traits>,
-        typename cast_traits::range_checking_policy>
-            localConverter;
-
-#ifdef PDAL_COMPILER_MSVC
-// warning C4127: conditional expression is constant
-#pragma warning(push)
-#pragma warning(disable:4127)
-#endif
-    m_ok = true;
-    // This is an optimization.
-    if (std::is_same<T_IN, T_OUT>::value == true)
-        out = in;
-    else
-        out = localConverter::convert(in);
-    if (!m_ok)
-        return false;
-
-#ifdef PDAL_COMPILER_MSVC
-// warning C4127: conditional expression is constant
-#pragma warning(pop)
-#endif
-
-    setFieldInternal(dim, idx, (void *)&out);
-    return true;
-=======
     T_OUT out;
 
     bool success = Utils::numericCast(in, out);
     if (success)
         setFieldInternal(dim, idx, &out);
     return success;
->>>>>>> 241fb3f1
 }
 
 
