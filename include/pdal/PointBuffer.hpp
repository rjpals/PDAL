/******************************************************************************
* Copyright (c) 2011, Michael P. Gerlek (mpg@flaxen.com)
*
* All rights reserved.
*
* Redistribution and use in source and binary forms, with or without
* modification, are permitted provided that the following
* conditions are met:
*
*     * Redistributions of source code must retain the above copyright
*       notice, this list of conditions and the following disclaimer.
*     * Redistributions in binary form must reproduce the above copyright
*       notice, this list of conditions and the following disclaimer in
*       the documentation and/or other materials provided
*       with the distribution.
*     * Neither the name of Hobu, Inc. or Flaxen Geo Consulting nor the
*       names of its contributors may be used to endorse or promote
*       products derived from this software without specific prior
*       written permission.
*
* THIS SOFTWARE IS PROVIDED BY THE COPYRIGHT HOLDERS AND CONTRIBUTORS
* "AS IS" AND ANY EXPRESS OR IMPLIED WARRANTIES, INCLUDING, BUT NOT
* LIMITED TO, THE IMPLIED WARRANTIES OF MERCHANTABILITY AND FITNESS
* FOR A PARTICULAR PURPOSE ARE DISCLAIMED. IN NO EVENT SHALL THE
* COPYRIGHT OWNER OR CONTRIBUTORS BE LIABLE FOR ANY DIRECT, INDIRECT,
* INCIDENTAL, SPECIAL, EXEMPLARY, OR CONSEQUENTIAL DAMAGES (INCLUDING,
* BUT NOT LIMITED TO, PROCUREMENT OF SUBSTITUTE GOODS OR SERVICES; LOSS
* OF USE, DATA, OR PROFITS; OR BUSINESS INTERRUPTION) HOWEVER CAUSED
* AND ON ANY THEORY OF LIABILITY, WHETHER IN CONTRACT, STRICT LIABILITY,
* OR TORT (INCLUDING NEGLIGENCE OR OTHERWISE) ARISING IN ANY WAY OUT
* OF THE USE OF THIS SOFTWARE, EVEN IF ADVISED OF THE POSSIBILITY
* OF SUCH DAMAGE.
****************************************************************************/

#pragma once

#include <pdal/pdal_internal.hpp>
#include <pdal/Bounds.hpp>
#include <pdal/PointContext.hpp>

#include <set>
#include <vector>

namespace pdal
{
namespace plang
{
    class BufferedInvocation;
}

class PointBuffer;

typedef std::shared_ptr<PointBuffer> PointBufferPtr;
typedef std::set<PointBufferPtr> PointBufferSet;


class PDAL_DLL PointBuffer
{
    friend class plang::BufferedInvocation;
public:
    PointBuffer();
    PointBuffer(PointContextRef context) : m_context(context)
    {}

    point_count_t size() const
        { return m_index.size(); }

<<<<<<< HEAD
    bool empty() const
        { return m_index.size() == 0; }

    inline void appendPoint(PointBuffer& buffer, PointId id);
    void append(PointBuffer& buf)
=======
    inline void appendPoint(const PointBuffer& buffer, PointId id);
    void append(const PointBuffer& buf)
>>>>>>> 63d38916
    {
        m_index.insert(m_index.end(), buf.m_index.begin(), buf.m_index.end());
    }

    /// Return a new point buffer with the same point context as this
    /// point buffer.
    PointBufferPtr makeNew() const
        { return PointBufferPtr(new PointBuffer(m_context)); }

    template<class T>
    T getFieldAs(Dimension::Id::Enum dim, PointId pointIndex) const;

    template<typename T>
    void setField(Dimension::Id::Enum dim, PointId idx, T val);

    void setField(Dimension::Id::Enum dim, Dimension::Type::Enum type,
        PointId idx, const void *val)
    {
        union
        {
            float f;
            double d;
            int8_t s8;
            int16_t s16;
            int32_t s32;
            int64_t s64;
            uint8_t u8;
            uint16_t u16;
            uint32_t u32;
            uint64_t u64;
        } e;  // e - for Everything.

        memcpy(&e, val, Dimension::size(type));
        switch (type)
        {
            case Dimension::Type::Float:
                setField(dim, idx, e.f);
                break;
            case Dimension::Type::Double:
                setField(dim, idx, e.d);
                break;
            case Dimension::Type::Signed8:
                setField(dim, idx, e.s8);
                break;
            case Dimension::Type::Signed16:
                setField(dim, idx, e.s16);
                break;
            case Dimension::Type::Signed32:
                setField(dim, idx, e.s32);
                break;
            case Dimension::Type::Signed64:
                setField(dim, idx, e.s64);
                break;
            case Dimension::Type::Unsigned8:
                setField(dim, idx, e.u8);
                break;
            case Dimension::Type::Unsigned16:
                setField(dim, idx, e.u16);
                break;
            case Dimension::Type::Unsigned32:
                setField(dim, idx, e.u32);
                break;
            case Dimension::Type::Unsigned64:
                setField(dim, idx, e.u64);
                break;
            case Dimension::Type::None:
                break;
        }
    }

    void getRawField(Dimension::Id::Enum dim, PointId idx, void *buf) const
    {
        getFieldInternal(dim, idx, buf);
    }

    /*! @return a cumulated bounds of all points in the PointBuffer.
        \verbatim embed:rst
        .. note::

            This method requires that an `X`, `Y`, and `Z` dimension be
            available, and that it can be casted into a *double* data
            type using the :cpp:func:`pdal::Dimension::applyScaling`
            method. Otherwise, an exception will be thrown.
        \endverbatim
    */
    BOX3D calculateBounds(bool bis3d=true) const;
    static BOX3D calculateBounds(const PointBufferSet&, bool bis3d=true);

    void dump(std::ostream& ostr) const;
    bool hasDim(Dimension::Id::Enum id) const
        { return m_context.hasDim(id); }
    std::string dimName(Dimension::Id::Enum id) const
        { return m_context.dimName(id); }
    Dimension::IdList dims() const
        { return m_context.dims(); }

protected:
    PointContextRef m_context;
    std::vector<PointId> m_index;

private:
    template<typename T_IN, typename T_OUT>
    void convertAndSet(Dimension::Id::Enum dim, PointId idx, T_IN in);

    inline void setFieldInternal(Dimension::Id::Enum dim, PointId pointIndex,
        const void *value);
    template<class T>
    T getFieldInternal(Dimension::Id::Enum dim, PointId pointIndex) const;
    inline void getFieldInternal(Dimension::Id::Enum dim, PointId pointIndex,
        void *value) const;
};


template <class T>
T PointBuffer::getFieldInternal(Dimension::Id::Enum dim, PointId id) const
{
    T t;

    getFieldInternal(dim, id, &t);
    return t;
}


template <class T>
inline T PointBuffer::getFieldAs(Dimension::Id::Enum dim,
    PointId pointIndex) const
{
    T retval;
    Dimension::Detail *dd = m_context.dimDetail(dim);
    double val;

    switch (dd->type())
    {
    case Dimension::Type::Float:
        val = getFieldInternal<float>(dim, pointIndex);
        break;
    case Dimension::Type::Double:
        val = getFieldInternal<double>(dim, pointIndex);
        break;
    case Dimension::Type::Signed8:
        val = getFieldInternal<int8_t>(dim, pointIndex);
        break;
    case Dimension::Type::Signed16:
        val = getFieldInternal<int16_t>(dim, pointIndex);
        break;
    case Dimension::Type::Signed32:
        val = getFieldInternal<int32_t>(dim, pointIndex);
        break;
    case Dimension::Type::Signed64:
        val = getFieldInternal<int64_t>(dim, pointIndex);
        break;
    case Dimension::Type::Unsigned8:
        val = getFieldInternal<uint8_t>(dim, pointIndex);
        break;
    case Dimension::Type::Unsigned16:
        val = getFieldInternal<uint16_t>(dim, pointIndex);
        break;
    case Dimension::Type::Unsigned32:
        val = getFieldInternal<uint32_t>(dim, pointIndex);
        break;
    case Dimension::Type::Unsigned64:
        val = getFieldInternal<uint64_t>(dim, pointIndex);
        break;
    case Dimension::Type::None:
    default:
        val = 0;
        break;
    }

    try
    {

    	if (std::is_integral<T>::value == true )
            retval = boost::numeric_cast<T>(lround(val));
        else
            retval = boost::numeric_cast<T>(val);
    }
    catch (boost::numeric::bad_numeric_cast& )
    {
        std::ostringstream oss;
        oss << "Unable to fetch data and convert as requested: ";
        oss << Dimension::name(dim) << ":" <<
            Dimension::interpretationName(dd->type()) <<
            "(" << (double)val << ") -> " << Utils::typeidName<T>();
        throw pdal_error(oss.str());
    }
    return retval;
#ifdef PDAL_COMPILER_MSVC
// warning C4127: conditional expression is constant
#pragma warning(pop)
#endif
}


template<typename T_IN, typename T_OUT>
void PointBuffer::convertAndSet(Dimension::Id::Enum dim, PointId idx, T_IN in)
{
    T_OUT out;

#ifdef PDAL_COMPILER_MSVC
// warning C4127: conditional expression is constant
#pragma warning(push)
#pragma warning(disable:4127)
#endif
    if (std::is_integral<T_OUT>::value == true)
        out = boost::numeric_cast<T_OUT>(lround(in));
    else
        out = boost::numeric_cast<T_OUT>(in);

#ifdef PDAL_COMPILER_MSVC
// warning C4127: conditional expression is constant
#pragma warning(pop)
#endif

    setFieldInternal(dim, idx, (void *)&out);
}


template<typename T>
void PointBuffer::setField(Dimension::Id::Enum dim, PointId idx, T val)
{
    Dimension::Detail *dd = m_context.dimDetail(dim);

    try {
        switch (dd->type())
        {
        case Dimension::Type::Float:
            convertAndSet<T, float>(dim, idx, val);
            break;
        case Dimension::Type::Double:
            convertAndSet<T, double>(dim, idx, val);
            break;
        case Dimension::Type::Signed8:
            setFieldInternal(dim, idx, &val);
            break;
        case Dimension::Type::Signed16:
            convertAndSet<T, int16_t>(dim, idx, val);
            break;
        case Dimension::Type::Signed32:
            convertAndSet<T, int32_t>(dim, idx, val);
            break;
        case Dimension::Type::Signed64:
            convertAndSet<T, int64_t>(dim, idx, val);
            break;
        case Dimension::Type::Unsigned8:
            setFieldInternal(dim, idx, &val);
            break;
        case Dimension::Type::Unsigned16:
            convertAndSet<T, uint16_t>(dim, idx, val);
            break;
        case Dimension::Type::Unsigned32:
            convertAndSet<T, uint32_t>(dim, idx, val);
            break;
        case Dimension::Type::Unsigned64:
            convertAndSet<T, uint64_t>(dim, idx, val);
            break;
        case Dimension::Type::None:
            val = 0;
            break;
        }
    }
    catch (boost::numeric::bad_numeric_cast& )
    {
        std::ostringstream oss;
        oss << "Unable to set data and convert as requested: ";
        oss << Dimension::name(dim) << ":" << Utils::typeidName<T>() <<
            "(" << (double)val << ") -> " <<
            Dimension::interpretationName(dd->type());
        throw pdal_error(oss.str());
    }
}


inline void PointBuffer::getFieldInternal(Dimension::Id::Enum dim,
    PointId id, void *buf) const
{
    m_context.rawPtBuf()->getField(m_context.dimDetail(dim), m_index[id], buf);
}


inline void PointBuffer::setFieldInternal(Dimension::Id::Enum dim,
    PointId id, const void *value)
{
    PointId rawId = 0;
    if (id == m_index.size())
    {
        rawId = m_context.rawPtBuf()->addPoint();
        m_index.resize(id + 1);
        m_index[id] = rawId;
    }
    else if (id > m_index.size())
    {
        std::cerr << "Point index must increment.\n";
        //error - throw?
        return;
    }
    else
    {
        rawId = m_index[id];
    }

    m_context.rawPtBuf()->setField(m_context.dimDetail(dim), rawId, value);
}


inline void PointBuffer::appendPoint(const PointBuffer& buffer, PointId id)
{
    // Invalid 'id' is a programmer error.
    PointId rawId = buffer.m_index[id];
    point_count_t newid = m_index.size();
    m_index.resize(newid + 1);
    m_index[newid] = rawId;
}


PDAL_DLL std::ostream& operator<<(std::ostream& ostr, const PointBuffer&);

} // namespace pdal<|MERGE_RESOLUTION|>--- conflicted
+++ resolved
@@ -65,16 +65,11 @@
     point_count_t size() const
         { return m_index.size(); }
 
-<<<<<<< HEAD
     bool empty() const
         { return m_index.size() == 0; }
 
-    inline void appendPoint(PointBuffer& buffer, PointId id);
-    void append(PointBuffer& buf)
-=======
     inline void appendPoint(const PointBuffer& buffer, PointId id);
     void append(const PointBuffer& buf)
->>>>>>> 63d38916
     {
         m_index.insert(m_index.end(), buf.m_index.begin(), buf.m_index.end());
     }
