--- conflicted
+++ resolved
@@ -643,11 +643,7 @@
    // Validate some point data.
     std::unique_ptr<char> buf1(new char[pointSize]);
     std::unique_ptr<char> buf2(new char[pointSize]);
-<<<<<<< HEAD
     for (PointId i = 0; i < view1->size(); i += 100)
-=======
-    for (PointId i = 0; i < view1->pointSize(); i += 100)
->>>>>>> 35f4aac5
     {
        view1->getPackedPoint(dims, i, buf1.get());
        view2->getPackedPoint(dims, i, buf2.get());
@@ -661,12 +657,8 @@
 TEST(LasWriterTest, laszip1_4)
 {
     Options readerOps;
-<<<<<<< HEAD
     std::string baseFilename = Support::datapath("las/autzen_trim_7.las");
     readerOps.add("filename", baseFilename);
-=======
-    readerOps.add("filename", Support::datapath("las/autzen_trim_7.las"));
->>>>>>> 35f4aac5
 
     LasReader lazReader;
     lazReader.setOptions(readerOps);
@@ -701,11 +693,7 @@
     PointViewPtr view1 = *set1.begin();
 
     Options ops2;
-<<<<<<< HEAD
     ops2.add("filename", baseFilename);
-=======
-    ops2.add("filename", Support::datapath("las/autzen_trim_7.las"));
->>>>>>> 35f4aac5
 
     LasReader r2;
     r2.setOptions(ops2);
@@ -716,10 +704,7 @@
     PointViewPtr view2 = *set2.begin();
 
     EXPECT_EQ(view1->size(), view2->size());
-<<<<<<< HEAD
-=======
     EXPECT_EQ(view1->size(), (point_count_t)110000);
->>>>>>> 35f4aac5
 
     DimTypeList dims = view1->dimTypes();
     size_t pointSize = view1->pointSize();
@@ -728,7 +713,6 @@
    // Validate some point data.
     std::unique_ptr<char> buf1(new char[pointSize]);
     std::unique_ptr<char> buf2(new char[pointSize]);
-<<<<<<< HEAD
     for (PointId idx = 0; idx < view1->size(); idx++)
     {
        view1->getPackedPoint(dims, idx, buf1.get());
@@ -755,12 +739,6 @@
            }
        }
        **/
-=======
-    for (PointId i = 0; i < view1->pointSize(); i += 100)
-    {
-       view1->getPackedPoint(dims, i, buf1.get());
-       view2->getPackedPoint(dims, i, buf2.get());
->>>>>>> 35f4aac5
        EXPECT_EQ(memcmp(buf1.get(), buf2.get(), pointSize), 0);
     }
 }
