###############################################################################
#
# test/unit/CMakeLists.txt controls building of PDAL unit tests suite
#
# Copyright (c) 2009 Mateusz Loskot <mateusz@loskot.net>
#
###############################################################################

configure_file(
    TestConfig.hpp.in
    "${CMAKE_CURRENT_BINARY_DIR}/TestConfig.hpp"
)

if (PDAL_HAVE_LAZPERF)
    SET(PDAL_LAZPERF_SRC CompressionTest.cpp)
endif()

SET(PDAL_UNITTEST_TEST_SRC "")
#
# sources for the base library
#
set(PDAL_UNITTEST_BASE_SRCS
    BoundsTest.cpp
    ConfigTest.cpp
    EnvironmentTest.cpp
    FileUtilsTest.cpp
    GDALUtilsTest.cpp
    LogTest.cpp
    MetadataTest.cpp
    OptionsTest.cpp
    PipelineManagerTest.cpp
    PointBufferTest.cpp
    PointContextTest.cpp
    SpatialReferenceTest.cpp
#    StageFactoryTest.cpp
    StreamFactoryTest.cpp
    SupportTest.cpp
    UserCallbackTest.cpp
    UtilsTest.cpp
    ${PDAL_UNITTEST_XMLSCHEMA_TEST}
    ${PDAL_LAZPERF_SRC}
)

#
# sources for the native drivers
#
set(PDAL_UNITTEST_DRIVERS_SRCS
    drivers/bpf/BPFTest.cpp
    drivers/buffer/BufferTest.cpp
    drivers/faux/FauxReaderTest.cpp
    drivers/las/LasReaderTest.cpp
    drivers/las/LasWriterTest.cpp
    drivers/qfit/QFITReaderTest.cpp
    drivers/sbet/SbetReaderTest.cpp
    drivers/sbet/SbetWriterTest.cpp
#    drivers/terrasolid/TerraSolidReaderTest.cpp
#    drivers/text/TextWriterTest.cpp
)

#
# sources for the native filters
#
set(PDAL_UNITTEST_FILTERS_SRCS
    filters/ChipperTest.cpp
    filters/ColorizationFilterTest.cpp
    filters/CropFilterTest.cpp
    filters/DecimationFilterTest.cpp
    filters/FerryFilterTest.cpp
    filters/MergeTest.cpp
    filters/ReprojectionFilterTest.cpp
    filters/SortFilterTest.cpp
    filters/SplitterTest.cpp
    filters/StatsFilterTest.cpp
)

#
# sources for plang
#
set(PDAL_PLANG_TEST_SRC
    plang/PLangTest.cpp
    plang/PredicateFilterTest.cpp
    plang/ProgrammableFilterTest.cpp
)

#
# the combined test sources
#
set(PDAL_UNITTEST_SRCS
    ${PDAL_UNITTEST_BASE_SRCS}
    ${PDAL_UNITTEST_DRIVERS_SRCS}
    ${PDAL_UNITTEST_FILTERS_SRCS}
    ${PDAL_PLANG_TEST_SRC}
    ${PDAL_TARGET_OBJECTS}
)

#
# conditionally append apps/libxml2 sources
#
if(WITH_APPS)
    if(LIBXML2_FOUND)
        list(APPEND PDAL_UNITTEST_SRCS
#            apps/pcinfoTest.cpp
        )
    endif(LIBXML2_FOUND)

    list(APPEND PDAL_UNITTEST_SRCS
        apps/pc2pcTest.cpp
#        apps/pcpipelineTest.cpp
    )
endif(WITH_APPS)

if(LIBXML2_FOUND)
    list(APPEND PDAL_UNITTEST_SRCS XMLSchemaTest.cpp)
endif()

include_directories(
    ${PROJECT_SOURCE_DIR}/include
    ${GDAL_INCLUDE_DIR}
    ${GEOTIFF_INCLUDE_DIR}
    ${PROJECT_SOURCE_DIR}/drivers/bpf
    ${PROJECT_SOURCE_DIR}/drivers/buffer
    ${PROJECT_SOURCE_DIR}/drivers/faux
<<<<<<< HEAD
    ${PROJECT_SOURCE_DIR}/drivers/las
=======
    ${PROJECT_SOURCE_DIR}/drivers/qfit
>>>>>>> ede2fe6e
    ${PROJECT_SOURCE_DIR}/drivers/sbet
    ${PROJECT_SOURCE_DIR}/drivers/text
)
set(deps ${PDAL_LIB_NAME})
PDAL_ADD_TEST(pdal_test "${PDAL_UNITTEST_SRCS}" "${deps}")<|MERGE_RESOLUTION|>--- conflicted
+++ resolved
@@ -120,11 +120,7 @@
     ${PROJECT_SOURCE_DIR}/drivers/bpf
     ${PROJECT_SOURCE_DIR}/drivers/buffer
     ${PROJECT_SOURCE_DIR}/drivers/faux
-<<<<<<< HEAD
     ${PROJECT_SOURCE_DIR}/drivers/las
-=======
-    ${PROJECT_SOURCE_DIR}/drivers/qfit
->>>>>>> ede2fe6e
     ${PROJECT_SOURCE_DIR}/drivers/sbet
     ${PROJECT_SOURCE_DIR}/drivers/text
 )
