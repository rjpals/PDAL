--- conflicted
+++ resolved
@@ -138,14 +138,10 @@
     PointLayoutPtr layout(table.layout());
     m_interpDim = layout->findDim(m_interpDimString);
     if (m_interpDim == Dimension::Id::Unknown)
-    {
         throwError("Dimension '" + m_interpDimString + "' does not exist.");
-    }
     if (!std::isnan(m_min) && !std::isnan(m_max) && m_max <= m_min)
-    {
         throwError("Specified 'minimum' value must be less than "
             "'maximum' value.");
-    }
 }
 
 
@@ -161,9 +157,7 @@
     m_raster = openRamp(m_colorramp);
     gdal::GDALError err = m_raster->open();
     if (err != gdal::GDALError::None && err != gdal::GDALError::NoTransform)
-    {
         throwError(m_raster->errorMsg());
-    }
 
     log()->get(LogLevel::Debug) << getName() << " raster connection: " <<
         m_raster->filename() << std::endl;
@@ -253,13 +247,9 @@
         }
 
         if (std::isnan(m_min))
-        {
             m_min = summary.minimum();
-        }
         if (std::isnan(m_max))
-        {
             m_max = summary.maximum();
-        }
     }
 
     PointRef point(view, 0);
@@ -274,9 +264,7 @@
 bool ColorinterpFilter::pipelineStreamable() const
 {
     if (std::isnan(m_min) || std::isnan(m_max))
-    {
         return false;
-    }
     return Streamable::pipelineStreamable();
 }
 
@@ -306,16 +294,10 @@
 
     // Handle the case that v == m_max (position == img_width) by clamping
     // position to img_width - 1
-<<<<<<< HEAD
-    position = std::min(position, img_width - 1);
-=======
     position = (std::min)(position, img_width - 1);
->>>>>>> 4754f6f9
 
     if (m_invertRamp)
-    {
         position = (img_width - 1) - position;
-    }
 
     point.setField(Dimension::Id::Red, m_redBand[position]);
     point.setField(Dimension::Id::Blue, m_blueBand[position]);
